package main

import (
	"context"
	"errors"
	"fmt"
	"sort"
	"time"

	"github.com/gagliardetto/solana-go"
	"github.com/gagliardetto/solana-go/rpc"
	"github.com/rpcpool/yellowstone-faithful/compactindexsized"
	"github.com/rpcpool/yellowstone-faithful/nodetools"
	solanatxmetaparsers "github.com/rpcpool/yellowstone-faithful/solana-tx-meta-parsers"
	"github.com/rpcpool/yellowstone-faithful/telemetry"
	"github.com/sourcegraph/jsonrpc2"
	"go.opentelemetry.io/otel/attribute"
	"google.golang.org/grpc/codes"
	"google.golang.org/grpc/status"
	"k8s.io/klog/v2"
)

type SigExistsIndex interface {
	Has(sig [64]byte) (bool, error)
}

func (multi *MultiEpoch) getAllBucketteers() map[uint64]SigExistsIndex {
	multi.mu.RLock()
	defer multi.mu.RUnlock()
	bucketteers := make(map[uint64]SigExistsIndex)
	for _, epoch := range multi.epochs {
		if epoch.sigExists != nil {
			bucketteers[epoch.Epoch()] = epoch.sigExists
		}
	}
	return bucketteers
}

func (multi *MultiEpoch) findEpochNumberFromSignature(ctx context.Context, sig solana.Signature) (uint64, error) {
	// FLOW:
	// - if one epoch, just return that epoch
	// - if multiple epochs, use sigToEpoch to find the epoch number
	// - if sigToEpoch is not available, linear search through all epochs
	ttok := time.Now()
	defer func() {
		klog.V(4).Infof("findEpochNumberFromSignature took %s", time.Since(ttok))
	}()

	if epochs := multi.GetEpochNumbers(); len(epochs) == 1 {
		return epochs[0], nil
	}

	numbers := multi.GetEpochNumbers()
	// sort from highest to lowest:
	sort.Slice(numbers, func(i, j int) bool {
		return numbers[i] > numbers[j]
	})

	buckets := multi.getAllBucketteers()

	// Search all epochs in parallel:
	jobGroup := NewJobGroup[uint64]()
	for i := range numbers {
		epochNumber := numbers[i]
		jobGroup.Add(func(ctx context.Context) (uint64, error) {
			if ctx.Err() != nil {
				return 0, ctx.Err()
			}
			bucket, ok := buckets[epochNumber]
			if !ok {
				return 0, ErrNotFound
			}
			has, err := bucket.Has(sig)
			if err != nil {
				return 0, fmt.Errorf("failed to check if signature exists in bucket: %w", err)
			}
			if !has {
				return 0, ErrNotFound
			}
			epoch, err := multi.GetEpoch(epochNumber)
			if err != nil {
				return 0, fmt.Errorf("failed to get epoch %d: %w", epochNumber, err)
			}
			if _, err := epoch.FindCidFromSignature(ctx, sig); err == nil {
				return epochNumber, nil
			}
			// Not found in this epoch.
			return 0, ErrNotFound
		})
	}
	val, err := jobGroup.RunWithConcurrency(ctx, multi.options.EpochSearchConcurrency)
	// val, err := jobGroup.RunWithConcurrency(ctx, multi.options.EpochSearchConcurrency)
	if err != nil {
		errs, ok := err.(ErrorSlice)
		if !ok {
			// An error occurred while searching one of the epochs.
			return 0, err
		}
		// All epochs were searched, but the signature was not found.
		if errs.All(func(err error) bool {
			return errors.Is(err, ErrNotFound)
		}) {
			return 0, ErrNotFound
		}
		return 0, err
	}
	// The signature was found in one of the epochs.
	return val, nil
}

func (multi *MultiEpoch) handleGetTransaction(ctx context.Context, conn *requestContext, req *jsonrpc2.Request) (*jsonrpc2.Error, error) {
	if multi.CountEpochs() == 0 {
		return &jsonrpc2.Error{
			Code:    jsonrpc2.CodeInternalError,
			Message: "no epochs available",
		}, fmt.Errorf("no epochs available")
	}

	params, err := parseGetTransactionRequest(req.Params)
	if err != nil {
		return &jsonrpc2.Error{
			Code:    jsonrpc2.CodeInvalidParams,
			Message: "Invalid params",
		}, fmt.Errorf("failed to parse params: %w", err)
	}
	if err := params.Validate(); err != nil {
		return &jsonrpc2.Error{
			Code:    jsonrpc2.CodeInvalidParams,
			Message: err.Error(),
		}, fmt.Errorf("failed to validate params: %w", err)
	}

	sig := params.Signature

	// Start span for finding epoch from signature
	epochLookupCtx, epochLookupSpan := telemetry.StartSpan(ctx, "GetTransaction_FindEpochFromSignature")
	epochLookupSpan.SetAttributes(attribute.String("signature", sig.String()))
	startedEpochLookupAt := time.Now()
	epochNumber, err := multi.findEpochNumberFromSignature(epochLookupCtx, sig)
	epochLookupSpan.End()
	if err != nil {
		if errors.Is(err, ErrNotFound) {
			// solana just returns null here in case of transaction not found: {"jsonrpc":"2.0","result":null,"id":1}
			return &jsonrpc2.Error{
				Code:    CodeNotFound,
				Message: "Transaction not found",
			}, fmt.Errorf("failed to find epoch number from signature %s: %w", sig, err)
		}
		return &jsonrpc2.Error{
			Code:    jsonrpc2.CodeInternalError,
			Message: "Internal error",
		}, fmt.Errorf("failed to get epoch for signature %s: %w", sig, err)
	}
	klog.V(4).Infof("Found signature %s in epoch %d in %s", sig, epochNumber, time.Since(startedEpochLookupAt))

	epochHandler, err := multi.GetEpoch(uint64(epochNumber))
	if err != nil {
		return &jsonrpc2.Error{
			Code:    CodeNotFound,
			Message: fmt.Sprintf("Epoch %d is not available from this RPC", epochNumber),
		}, fmt.Errorf("failed to get handler for epoch %d: %w", epochNumber, err)
	}

	// Start span for getting transaction from epoch
	txRetrievalCtx, txRetrievalSpan := telemetry.StartSpan(ctx, "GetTransaction_GetTransactionFromEpoch")
	txRetrievalSpan.SetAttributes(
		attribute.Int64("epoch", int64(epochNumber)),
		attribute.String("signature", sig.String()),
	)
	transactionNode, transactionCid, err := epochHandler.GetTransaction(WithSubrapghPrefetch(txRetrievalCtx, true), sig)
	txRetrievalSpan.End()
	if err != nil {
		if errors.Is(err, compactindexsized.ErrNotFound) {
			// NOTE: solana just returns null here in case of transaction not found: {"jsonrpc":"2.0","result":null,"id":1}
			return &jsonrpc2.Error{
				Code:    CodeNotFound,
				Message: "Transaction not found",
			}, fmt.Errorf("transaction %s not found", sig)
		}
		return &jsonrpc2.Error{
			Code:    jsonrpc2.CodeInternalError,
			Message: "Internal error",
		}, fmt.Errorf("failed to get Transaction: %w", err)
	}
	{
		conn.ctx.Response.Header.Set("DAG-Root-CID", transactionCid.String())
	}
<<<<<<< HEAD
	tx, meta, err := nodetools.ParseTransactionAndMetaFromNode(transactionNode, epochHandler.GetDataFrameByCid)
=======

	// Start span for parsing transaction and metadata
	_, parseSpan := telemetry.StartSpan(ctx, "GetTransaction_ParseTransactionMeta")
	tx, meta, err := parseTransactionAndMetaFromNode(transactionNode, epochHandler.GetDataFrameByCid)
	parseSpan.End()
>>>>>>> 075f0038
	if err != nil {
		return &jsonrpc2.Error{
			Code:    jsonrpc2.CodeInternalError,
			Message: "Internal error",
		}, fmt.Errorf("failed to decode transaction: %w", err)
	}
	out := solanatxmetaparsers.NewEncodedTransactionWithStatusMeta(
		tx,
		meta,
	)

	response, err := out.ToUi(*params.Options.Encoding, rpc.TransactionDetailsFull)
	if err != nil {
		return &jsonrpc2.Error{
			Code:    jsonrpc2.CodeInternalError,
			Message: "Internal error",
		}, fmt.Errorf("failed to encode transaction: %w", err)
	}

	response.Uint("slot", uint64(transactionNode.Slot))
	{
		// Start span for getting block time
		_, blocktimeSpan := telemetry.StartSpan(ctx, "GetTransaction_GetBlockTime")
		blocktimeSpan.SetAttributes(attribute.Int64("slot", int64(transactionNode.Slot)))
		blocktimeIndex := epochHandler.GetBlocktimeIndex()
		if blocktimeIndex != nil {
			blocktime, err := blocktimeIndex.Get(uint64(transactionNode.Slot))
			blocktimeSpan.End()
			if err != nil {
				return nil, status.Errorf(codes.Internal, "Failed to get block: %v", err)
			}
			if blocktime == 0 {
				response.Null("blockTime")
			} else {
				response.Int("blockTime", blocktime)
			}
		} else {
			blocktimeSpan.End()
			return &jsonrpc2.Error{
				Code:    jsonrpc2.CodeInternalError,
				Message: "Internal error",
			}, fmt.Errorf("failed to get blocktime: blocktime index is not available")
		}
	}

	{
		pos, ok := transactionNode.GetPositionIndex()
		if ok {
			response.Int("position", int64(pos))
		}
	}
	// reply with the data
	err = conn.Reply(
		ctx,
		req.ID,
		response,
	)
	if err != nil {
		return nil, fmt.Errorf("failed to reply: %w", err)
	}
	return nil, nil
}<|MERGE_RESOLUTION|>--- conflicted
+++ resolved
@@ -185,15 +185,11 @@
 	{
 		conn.ctx.Response.Header.Set("DAG-Root-CID", transactionCid.String())
 	}
-<<<<<<< HEAD
-	tx, meta, err := nodetools.ParseTransactionAndMetaFromNode(transactionNode, epochHandler.GetDataFrameByCid)
-=======
 
 	// Start span for parsing transaction and metadata
 	_, parseSpan := telemetry.StartSpan(ctx, "GetTransaction_ParseTransactionMeta")
-	tx, meta, err := parseTransactionAndMetaFromNode(transactionNode, epochHandler.GetDataFrameByCid)
+	tx, meta, err := nodetools.ParseTransactionAndMetaFromNode(transactionNode, epochHandler.GetDataFrameByCid)
 	parseSpan.End()
->>>>>>> 075f0038
 	if err != nil {
 		return &jsonrpc2.Error{
 			Code:    jsonrpc2.CodeInternalError,
