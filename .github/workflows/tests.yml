--- conflicted
+++ resolved
@@ -45,19 +45,11 @@
       - uses: actions/cache@v4
         with:
           path: |
-<<<<<<< HEAD
-              ~/.cargo/bin/
-              ~/.cargo/registry/index/
-              ~/.cargo/registry/cache/
-              ~/.cargo/git/db/
-              target
-=======
             ~/.cargo/bin/
             ~/.cargo/registry/index/
             ~/.cargo/registry/cache/
             ~/.cargo/git/db/
             target
->>>>>>> 8ca42af7
           key: ${{ matrix.os }}-cargo-${{ hashFiles('rust-toolchain.toml') }}-${{ hashFiles('**/Cargo.lock') }}-0000
           restore-keys: |
             ${{ matrix.os }}-cargo-${{ hashFiles('rust-toolchain.toml') }}
