--- conflicted
+++ resolved
@@ -355,7 +355,6 @@
 		if method == "getVersion" {
       versionInfo := make(map[string]any)
 			faithfulVersion := handler.GetFaithfulVersionInfo()
-<<<<<<< HEAD
 			versionInfo["faithful"] = faithfulVersion
 
       solanaVersion := handler.GetSolanaVersionInfo()
@@ -363,10 +362,7 @@
         versionInfo[k] = v
       }
 
-			err := rqCtx.ReplyNoMod(
-=======
 			err := rqCtx.ReplyRaw(
->>>>>>> fa56ff44
 				c,
 				rpcRequest.ID,
         versionInfo,
