package main

import (
	"bytes"
	"context"
	"crypto/rand"
	"encoding/binary"
	"errors"
	"fmt"
	"io"
	"time"

	"github.com/multiformats/go-multiaddr"
	"github.com/valyala/bytebufferpool"

	"github.com/anjor/carlet"
	"github.com/davecgh/go-spew/spew"
	"github.com/gagliardetto/solana-go"
	"github.com/ipfs/go-cid"
	carv1 "github.com/ipld/go-car"
	carv2 "github.com/ipld/go-car/v2"
	cidlink "github.com/ipld/go-ipld-prime/linking/cid"
	"github.com/libp2p/go-libp2p/core/peer"
	"github.com/rpcpool/yellowstone-faithful/blocktimeindex"
	"github.com/rpcpool/yellowstone-faithful/bucketteer"
	"github.com/rpcpool/yellowstone-faithful/carreader"
	deprecatedbucketter "github.com/rpcpool/yellowstone-faithful/deprecated/bucketteer"
	"github.com/rpcpool/yellowstone-faithful/gsfa"
	hugecache "github.com/rpcpool/yellowstone-faithful/huge-cache"
	"github.com/rpcpool/yellowstone-faithful/indexes"
	"github.com/rpcpool/yellowstone-faithful/indexmeta"
	"github.com/rpcpool/yellowstone-faithful/ipld/ipldbindcode"
	"github.com/rpcpool/yellowstone-faithful/iplddecoders"
	"github.com/rpcpool/yellowstone-faithful/metrics"
	"github.com/rpcpool/yellowstone-faithful/radiance/genesis"
	splitcarfetcher "github.com/rpcpool/yellowstone-faithful/split-car-fetcher"
	"github.com/rpcpool/yellowstone-faithful/telemetry"
	"github.com/urfave/cli/v2"
	"go.opentelemetry.io/otel/attribute"
	"k8s.io/klog/v2"
)

type Epoch struct {
	epoch          uint64
	isFilecoinMode bool // true if the epoch is in Filecoin mode (i.e. Lassie mode)
	config         *Config
	// genesis:
	genesis *GenesisContainer
	// contains indexes and block data for the epoch
	lassieFetcher               *lassieWrapper
	localCarReader              *carv2.Reader
	remoteCarReader             carreader.ReaderAtCloser
	carHeaderSize               uint64
	rootCid                     cid.Cid
	cidToOffsetAndSizeIndex     *indexes.CidToOffsetAndSize_Reader
	deprecated_cidToOffsetIndex *indexes.Deprecated_CidToOffset_Reader
	slotToCidIndex              *indexes.SlotToCid_Reader
	sigToCidIndex               *indexes.SigToCid_Reader
	sigExists                   SigExistsIndex
	gsfaReader                  *gsfa.GsfaReader
	blocktimeindex              *blocktimeindex.Index
	onClose                     []func() error
	allCache                    *hugecache.Cache
}

func (r *Epoch) GetCache() *hugecache.Cache {
	return r.allCache
}

func (r *Epoch) GetBlocktime(slot uint64) (int64, error) {
	if r.blocktimeindex == nil {
		return 0, fmt.Errorf("blocktime index is not available")
	}
	return r.blocktimeindex.Get(slot)
}

// GetBlocktimeIndex returns the blocktime index for the epoch.
func (r *Epoch) GetBlocktimeIndex() *blocktimeindex.Index {
	return r.blocktimeindex
}

func (e *Epoch) Epoch() uint64 {
	return e.epoch
}

func (e *Epoch) IsFilecoinMode() bool {
	return e.isFilecoinMode
}

// IsCarMode returns true if the epoch is in CAR mode.
// This means that the data is going to be fetched from a CAR file (local or remote).
func (e *Epoch) IsCarMode() bool {
	return !e.isFilecoinMode
}

func (e *Epoch) Close() error {
	multiErr := make([]error, 0)
	for _, fn := range e.onClose {
		if err := fn(); err != nil {
			multiErr = append(multiErr, err)
		}
	}
	return errors.Join(multiErr...)
}

func (e *Epoch) GetGenesis() *GenesisContainer {
	return e.genesis
}

func NewEpochFromConfig(
	config *Config,
	c *cli.Context,
	allCache *hugecache.Cache,
	minerInfo *splitcarfetcher.MinerInfoCache,
) (*Epoch, error) {
	if config == nil {
		return nil, fmt.Errorf("config must not be nil")
	}
	isLassieMode := config.IsFilecoinMode()
	isCarMode := !isLassieMode

	ep := &Epoch{
		epoch:          *config.Epoch,
		isFilecoinMode: isLassieMode,
		config:         config,
		onClose:        make([]func() error, 0),
		allCache:       allCache,
	}
	var lastRootCid cid.Cid
	{
		// if epoch is 0, then try loading the genesis from the config:
		if *config.Epoch == 0 {
			genesisConfig, ha, err := genesis.ReadGenesisFromFile(string(config.Genesis.URI))
			if err != nil {
				return nil, fmt.Errorf("failed to read genesis: %w", err)
			}
			ep.genesis = &GenesisContainer{
				Hash:   solana.HashFromBytes(ha[:]),
				Config: genesisConfig,
			}
		}
	}
	if isCarMode {
		if config.IsDeprecatedIndexes() {
			// The CAR-mode requires a cid-to-offset index.
			cidToOffsetIndexFile, err := openIndexStorage(
				c.Context,
				string(config.Indexes.CidToOffset.URI),
			)
			if err != nil {
				return nil, fmt.Errorf("failed to open cid-to-offset index file: %w", err)
			}
			ep.onClose = append(ep.onClose, cidToOffsetIndexFile.Close)

			cidToOffsetIndex, err := indexes.Deprecated_OpenWithReader_CidToOffset(cidToOffsetIndexFile)
			if err != nil {
				return nil, fmt.Errorf("failed to open cid-to-offset index: %w", err)
			}
			if config.Indexes.CidToOffsetAndSize.URI.IsWeb() {
				cidToOffsetIndex.Prefetch(true)
			}
			ep.deprecated_cidToOffsetIndex = cidToOffsetIndex
		} else {
			// The CAR-mode requires a cid-to-offset index.
			cidToOffsetAndSizeIndexFile, err := openIndexStorage(
				c.Context,
				string(config.Indexes.CidToOffsetAndSize.URI),
			)
			if err != nil {
				return nil, fmt.Errorf("failed to open cid-to-offset index file: %w", err)
			}
			ep.onClose = append(ep.onClose, cidToOffsetAndSizeIndexFile.Close)

			cidToOffsetAndSizeIndex, err := indexes.OpenWithReader_CidToOffsetAndSize(cidToOffsetAndSizeIndexFile)
			if err != nil {
				return nil, fmt.Errorf("failed to open cid-to-offset index: %w", err)
			}
			if config.Indexes.CidToOffsetAndSize.URI.IsWeb() {
				cidToOffsetAndSizeIndex.Prefetch(true)
			}
			ep.cidToOffsetAndSizeIndex = cidToOffsetAndSizeIndex

			if ep.Epoch() != cidToOffsetAndSizeIndex.Meta().Epoch {
				return nil, fmt.Errorf("epoch mismatch in cid-to-offset-and-size index: expected %d, got %d", ep.Epoch(), cidToOffsetAndSizeIndex.Meta().Epoch)
			}
			lastRootCid = cidToOffsetAndSizeIndex.Meta().RootCid
		}
	}

	{
		slotToCidIndexFile, err := openIndexStorage(
			c.Context,
			string(config.Indexes.SlotToCid.URI),
		)
		if err != nil {
			return nil, fmt.Errorf("failed to open slot-to-cid index file: %w", err)
		}
		ep.onClose = append(ep.onClose, slotToCidIndexFile.Close)

		slotToCidIndex, err := indexes.OpenWithReader_SlotToCid(slotToCidIndexFile)
		if err != nil {
			return nil, fmt.Errorf("failed to open slot-to-cid index: %w", err)
		}
		if config.Indexes.SlotToCid.URI.IsWeb() {
			slotToCidIndex.Prefetch(true)
		}
		ep.slotToCidIndex = slotToCidIndex

		if !slotToCidIndex.IsDeprecatedOldVersion() {
			if ep.Epoch() != slotToCidIndex.Meta().Epoch {
				return nil, fmt.Errorf("epoch mismatch in slot-to-cid index: expected %d, got %d", ep.Epoch(), slotToCidIndex.Meta().Epoch)
			}
			if lastRootCid != cid.Undef && !lastRootCid.Equals(slotToCidIndex.Meta().RootCid) {
				return nil, fmt.Errorf("root CID mismatch in slot-to-cid index: expected %s, got %s", lastRootCid, slotToCidIndex.Meta().RootCid)
			}
			lastRootCid = slotToCidIndex.Meta().RootCid
		}
	}

	{
		sigToCidIndexFile, err := openIndexStorage(
			c.Context,
			string(config.Indexes.SigToCid.URI),
		)
		if err != nil {
			return nil, fmt.Errorf("failed to open sig-to-cid index file: %w", err)
		}
		ep.onClose = append(ep.onClose, sigToCidIndexFile.Close)

		sigToCidIndex, err := indexes.OpenWithReader_SigToCid(sigToCidIndexFile)
		if err != nil {
			return nil, fmt.Errorf("failed to open sig-to-cid index: %w", err)
		}
		if config.Indexes.SigToCid.URI.IsWeb() {
			sigToCidIndex.Prefetch(true)
		}
		ep.sigToCidIndex = sigToCidIndex

		if !sigToCidIndex.IsDeprecatedOldVersion() {
			if ep.Epoch() != sigToCidIndex.Meta().Epoch {
				return nil, fmt.Errorf("epoch mismatch in sig-to-cid index: expected %d, got %d", ep.Epoch(), sigToCidIndex.Meta().Epoch)
			}
			if !lastRootCid.Equals(sigToCidIndex.Meta().RootCid) {
				return nil, fmt.Errorf("root CID mismatch in sig-to-cid index: expected %s, got %s", lastRootCid, sigToCidIndex.Meta().RootCid)
			}
		}
	}

	{
		if !config.Indexes.Gsfa.URI.IsZero() {
			gsfaIndex, err := gsfa.NewGsfaReader(string(config.Indexes.Gsfa.URI))
			if err != nil {
				return nil, fmt.Errorf("failed to open gsfa index: %w", err)
			}
			ep.onClose = append(ep.onClose, gsfaIndex.Close)
			ep.gsfaReader = gsfaIndex

			if gsfaIndex.Version() >= 2 {
				gotIndexEpoch, ok := gsfaIndex.Meta().GetUint64(indexmeta.MetadataKey_Epoch)
				if !ok {
					return nil, fmt.Errorf("the gsfa index does not have the epoch metadata")
				}
				if ep.Epoch() != gotIndexEpoch {
					return nil, fmt.Errorf("epoch mismatch in gsfa index: expected %d, got %d", ep.Epoch(), gotIndexEpoch)
				}

				gotRootCid, ok := gsfaIndex.Meta().GetCid(indexmeta.MetadataKey_RootCid)
				if !ok {
					return nil, fmt.Errorf("the gsfa index does not have the root CID metadata")
				}
				if !lastRootCid.Equals(gotRootCid) {
					return nil, fmt.Errorf("root CID mismatch in gsfa index: expected %s, got %s", lastRootCid, gotRootCid)
				}
			}
		}
	}

	if isLassieMode {
		fetchProviderAddrInfos, err := ParseFilecoinProviders(config.Data.Filecoin.Providers...)
		if err != nil {
			return nil, fmt.Errorf("failed to parse Filecoin providers: %w", err)
		}
		ls, err := newLassieWrapper(c, fetchProviderAddrInfos)
		if err != nil {
			return nil, fmt.Errorf("newLassieWrapper: %w", err)
		}
		ep.lassieFetcher = ls

		if !lastRootCid.Equals(config.Data.Filecoin.RootCID) {
			return nil, fmt.Errorf("root CID mismatch in lassie: expected %s, got %s", lastRootCid, config.Data.Filecoin.RootCID)
		}
		// TODO: check epoch.
	}

	if isCarMode {
		var localCarReader *carv2.Reader
		var remoteCarReader carreader.ReaderAtCloser
		var err error
		if config.IsCarFromPieces() {

			metadata, err := splitcarfetcher.MetadataFromYaml(string(config.Data.Car.FromPieces.Metadata.URI))
			if err != nil {
				return nil, fmt.Errorf("failed to read pieces metadata: %w", err)
			}

			isFromDeals := !config.Data.Car.FromPieces.Deals.URI.IsZero()

			if isFromDeals {
				dealRegistry, err := splitcarfetcher.DealsFromCSV(string(config.Data.Car.FromPieces.Deals.URI))
				if err != nil {
					return nil, fmt.Errorf("failed to read deals: %w", err)
				}

				scr, err := splitcarfetcher.NewSplitCarReader(
					metadata.CarPieces,
					func(piece carlet.CarFile) (splitcarfetcher.ReaderAtCloserSize, error) {
						minerID, ok := dealRegistry.GetMinerByPieceCID(piece.CommP)
						if !ok {
							return nil, fmt.Errorf("failed to find miner for piece CID %s", piece.CommP)
						}
						klog.V(3).Infof("piece CID %s is stored on miner %s", piece.CommP, minerID)
						minerInfo, err := minerInfo.GetProviderInfo(c.Context, minerID)
						if err != nil {
							return nil, fmt.Errorf("failed to get miner info for miner %s, for piece %s: %w", minerID, piece.CommP, err)
						}
						if len(minerInfo.Multiaddrs) == 0 {
							return nil, fmt.Errorf("miner %s has no multiaddrs", minerID)
						}
						klog.V(3).Infof("miner info: %s", spew.Sdump(minerInfo))
						// extract the IP address from the multiaddr:
						split := multiaddr.Split(minerInfo.Multiaddrs[0])
						if len(split) < 2 {
							return nil, fmt.Errorf("invalid multiaddr: %s", minerInfo.Multiaddrs[0])
						}
						component0 := split[0].(*multiaddr.Component)
						component1 := split[1].(*multiaddr.Component)

						var ip string
						// TODO: use the appropriate port (80, better if 443 with TLS)
						port := "80"

						if component0.Protocol().Code == multiaddr.P_IP4 {
							ip = component0.Value()
						} else if component1.Protocol().Code == multiaddr.P_IP4 {
							ip = component1.Value()
						} else {
							return nil, fmt.Errorf("invalid multiaddr: %s", minerInfo.Multiaddrs[0])
						}
						minerIP := fmt.Sprintf("%s:%s", ip, port)
						klog.V(3).Infof("piece CID %s is stored on miner %s (%s)", piece.CommP, minerID, minerIP)
						formattedURL := fmt.Sprintf("http://%s/piece/%s", minerIP, piece.CommP.String())

						{
							rfspc, _, err := splitcarfetcher.NewRemoteHTTPFileAsIoReaderAt(
								c.Context,
								formattedURL,
							)
							if err != nil {
								return nil, fmt.Errorf("failed to create remote file split car reader from %q: %w", formattedURL, err)
							}

							return &readCloserWrapper{
								rac:        rfspc,
								name:       formattedURL,
								size:       rfspc.Size(),
								isSplitCar: true,
							}, nil
						}
					})
				if err != nil {
					return nil, fmt.Errorf("failed to open CAR file from pieces: %w", err)
				}
				remoteCarReader = scr
			} else {
				// is from pieceToURL mapping:
				scrFromURLs, err := splitcarfetcher.NewSplitCarReader(
					metadata.CarPieces,
					func(piece carlet.CarFile) (splitcarfetcher.ReaderAtCloserSize, error) {
						pieceURL, ok := config.Data.Car.FromPieces.PieceToURI[piece.CommP]
						if !ok {
							return nil, fmt.Errorf("failed to find URL for piece CID %s", piece.CommP)
						}

						{
							formattedURL := pieceURL.URI.String()
							rfspc, _, err := splitcarfetcher.NewRemoteHTTPFileAsIoReaderAt(
								c.Context,
								formattedURL,
							)
							if err != nil {
								return nil, fmt.Errorf("failed to create remote file split car reader from %q: %w", formattedURL, err)
							}

							return &readCloserWrapper{
								rac:        rfspc,
								name:       formattedURL,
								size:       rfspc.Size(),
								isSplitCar: true,
							}, nil
						}
					})
				if err != nil {
					return nil, fmt.Errorf("failed to open CAR file from pieces: %w", err)
				}
				remoteCarReader = scrFromURLs
			}
		} else {
			localCarReader, remoteCarReader, err = openCarStorage(c.Context, string(config.Data.Car.URI))
			if err != nil {
				return nil, fmt.Errorf("failed to open CAR file: %w", err)
			}
		}
		if localCarReader != nil {
			ep.onClose = append(ep.onClose, localCarReader.Close)
		}
		if remoteCarReader != nil {
			ep.onClose = append(ep.onClose, remoteCarReader.Close)
		}
		ep.localCarReader = localCarReader
		ep.remoteCarReader = remoteCarReader
		if remoteCarReader != nil {
			// determine the header size so that we know where the data starts:
			headerSizeBuf, err := carreader.ReadSectionFromReaderAt(remoteCarReader, 0, 10)
			if err != nil {
				return nil, fmt.Errorf("failed to read CAR header: %w", err)
			}
			// decode as uvarint
			headerSize, n := binary.Uvarint(headerSizeBuf)
			if n <= 0 {
				return nil, fmt.Errorf("failed to decode CAR header size")
			}
			ep.carHeaderSize = uint64(n) + headerSize
		}
		if localCarReader != nil {
			// determine the header size so that we know where the data starts:
			dr, err := localCarReader.DataReader()
			if err != nil {
				return nil, fmt.Errorf("failed to get local CAR data reader: %w", err)
			}
			header, err := carreader.ReadHeader(dr)
			if err != nil {
				return nil, fmt.Errorf("failed to read local CAR header: %w", err)
			}
			var buf bytes.Buffer
			if err = carv1.WriteHeader(header, &buf); err != nil {
				return nil, fmt.Errorf("failed to encode local CAR header: %w", err)
			}
			headerSize := uint64(buf.Len())
			ep.carHeaderSize = headerSize
		}
		if remoteCarReader == nil && localCarReader == nil {
			return nil, fmt.Errorf("no CAR reader available")
		}
	}
	{
		sigExistsFile, err := openIndexStorage(
			c.Context,
			string(config.Indexes.SigExists.URI),
		)
		if err != nil {
			return nil, fmt.Errorf("failed to open sig-exists index file: %w", err)
		}
		ep.onClose = append(ep.onClose, sigExistsFile.Close)

		if config.IsDeprecatedIndexes() {
			sigExists, err := deprecatedbucketter.NewReader(sigExistsFile)
			if err != nil {
				return nil, fmt.Errorf("failed to open (deprecated) sig-exists index: %w", err)
			}
			ep.onClose = append(ep.onClose, sigExists.Close)
			ep.sigExists = sigExists
		} else {
			sigExists, err := bucketteer.NewReader(sigExistsFile)
			if err != nil {
				return nil, fmt.Errorf("failed to open sig-exists index: %w", err)
			}
			ep.onClose = append(ep.onClose, sigExists.Close)
			ep.sigExists = sigExists

			gotEpoch, ok := sigExists.Meta().GetUint64(indexmeta.MetadataKey_Epoch)
			if !ok {
				return nil, fmt.Errorf("the sig-exists index does not have the epoch metadata")
			}
			if ep.Epoch() != gotEpoch {
				return nil, fmt.Errorf("epoch mismatch in sig-exists index: expected %d, got %d", ep.Epoch(), gotEpoch)
			}

			gotRootCid, ok := sigExists.Meta().GetCid(indexmeta.MetadataKey_RootCid)
			if !ok {
				return nil, fmt.Errorf("the sig-exists index does not have the root CID metadata")
			}

			if !lastRootCid.Equals(gotRootCid) {
				return nil, fmt.Errorf("root CID mismatch in sig-exists index: expected %s, got %s", lastRootCid, gotRootCid)
			}
		}
	}
	{
		slotToBlocktimeFile, err := openIndexStorage(
			c.Context,
			string(config.Indexes.SlotToBlocktime.URI),
		)
		if err != nil {
			return nil, fmt.Errorf("failed to open slot-to-blocktime index file: %w", err)
		}
		buf, err := carreader.ReadAllFromReaderAt(slotToBlocktimeFile, uint64(blocktimeindex.DefaultIndexByteSize))
		if err != nil {
			return nil, fmt.Errorf("failed to read slot-to-blocktime index: %w", err)
		}
		blocktimeIndex, err := blocktimeindex.FromBytes(buf)
		if err != nil {
			return nil, fmt.Errorf("failed to decode slot-to-blocktime index: %w", err)
		}
		// can close the file now:
		err = slotToBlocktimeFile.Close()
		if err != nil {
			return nil, fmt.Errorf("failed to close slot-to-blocktime index file: %w", err)
		}
		if blocktimeIndex.Epoch() != ep.Epoch() {
			return nil, fmt.Errorf("epoch mismatch in slot-to-blocktime index: expected %d, got %d", ep.Epoch(), blocktimeIndex.Epoch())
		}
		ep.blocktimeindex = blocktimeIndex
	}

	ep.rootCid = lastRootCid

	return ep, nil
}

func ParseFilecoinProviders(vs ...string) ([]peer.AddrInfo, error) {
	providerAddrInfos := make([]peer.AddrInfo, 0, len(vs))

	for _, v := range vs {
		providerAddrInfo, err := peer.AddrInfoFromString(v)
		if err != nil {
			return nil, fmt.Errorf("failed to parse provider address %q: %w", v, err)
		}
		providerAddrInfos = append(providerAddrInfos, *providerAddrInfo)
	}
	return providerAddrInfos, nil
}

func newRandomSignature() [64]byte {
	var sig [64]byte
	rand.Read(sig[:])
	return sig
}

func (r *Epoch) Config() *Config {
	return r.config
}

func (s *Epoch) GetMostRecentAvailableBlock(ctx context.Context) (*ipldbindcode.Block, error) {
	// get root object, then get the last subset, then the last block.
	rootCid := s.rootCid
	rootNode, err := s.GetNodeByCid(ctx, rootCid)
	if err != nil {
		return nil, fmt.Errorf("failed to get root node: %w", err)
	}
	epochNode, err := iplddecoders.DecodeEpoch(rootNode)
	if err != nil {
		return nil, fmt.Errorf("failed to decode epoch node: %w", err)
	}
	if len(epochNode.Subsets) == 0 {
		return nil, fmt.Errorf("no subsets found")
	}
	subsetNode, err := s.GetNodeByCid(ctx, epochNode.Subsets[len(epochNode.Subsets)-1].(cidlink.Link).Cid)
	if err != nil {
		return nil, fmt.Errorf("failed to get subset node: %w", err)
	}
	subset, err := iplddecoders.DecodeSubset(subsetNode)
	if err != nil {
		return nil, fmt.Errorf("failed to decode subset node: %w", err)
	}
	if len(subset.Blocks) == 0 {
		return nil, fmt.Errorf("no blocks found")
	}
	blockNode, err := s.GetNodeByCid(ctx, subset.Blocks[len(subset.Blocks)-1].(cidlink.Link).Cid)
	if err != nil {
		return nil, fmt.Errorf("failed to get block node: %w", err)
	}
	block, err := iplddecoders.DecodeBlock(blockNode)
	if err != nil {
		return nil, fmt.Errorf("failed to decode block node: %w", err)
	}
	return block, nil
}

func (s *Epoch) GetFirstAvailableBlock(ctx context.Context) (*ipldbindcode.Block, error) {
	// get root object, then get the first subset, then the first block.
	rootCid := s.rootCid
	rootNode, err := s.GetNodeByCid(ctx, rootCid)
	if err != nil {
		return nil, fmt.Errorf("failed to get root node: %w", err)
	}
	epochNode, err := iplddecoders.DecodeEpoch(rootNode)
	if err != nil {
		return nil, fmt.Errorf("failed to decode epoch node: %w", err)
	}
	if len(epochNode.Subsets) == 0 {
		return nil, fmt.Errorf("no subsets found")
	}
	subsetNode, err := s.GetNodeByCid(ctx, epochNode.Subsets[0].(cidlink.Link).Cid)
	if err != nil {
		return nil, fmt.Errorf("failed to get subset node: %w", err)
	}
	subset, err := iplddecoders.DecodeSubset(subsetNode)
	if err != nil {
		return nil, fmt.Errorf("failed to decode subset node: %w", err)
	}
	if len(subset.Blocks) == 0 {
		return nil, fmt.Errorf("no blocks found")
	}
	blockNode, err := s.GetNodeByCid(ctx, subset.Blocks[0].(cidlink.Link).Cid)
	if err != nil {
		return nil, fmt.Errorf("failed to get block node: %w", err)
	}
	block, err := iplddecoders.DecodeBlock(blockNode)
	if err != nil {
		return nil, fmt.Errorf("failed to decode block node: %w", err)
	}
	return block, nil
}

func (s *Epoch) prefetchSubgraph(ctx context.Context, wantedCid cid.Cid) error {
	if s.lassieFetcher != nil {
		// Fetch the subgraph from lassie
		sub, err := s.lassieFetcher.GetSubgraph(ctx, wantedCid)
		if err == nil {
			// put in cache
			return sub.Each(ctx, func(c cid.Cid, data []byte) error {
				s.GetCache().PutRawCarObject(c, data)
				return nil
			})
		}
		return fmt.Errorf("failed to get subgraph from lassie for CID %s: %w", wantedCid, err)
	}
	return nil
}

func (s *Epoch) GetNodeByCid(ctx context.Context, wantedCid cid.Cid) ([]byte, error) {
	cache := s.GetCache()
	{
		// try from cache
		data, err, has := cache.GetRawCarObject(wantedCid)
		if err != nil {
			return nil, err
		}
		if has {
			return data, nil
		}
	}
	if s.lassieFetcher != nil {
		// Fetch the node from lassie.
		data, err := s.lassieFetcher.GetNodeByCid(ctx, wantedCid)
		if err == nil {
			// put in cache
			cache.PutRawCarObject(wantedCid, data)
			return data, nil
		}
		return nil, fmt.Errorf("failed to get node from lassie for CID %s: %w", wantedCid, err)
	}
	// Find CAR file oas for CID in index.
	oas, err := s.FindOffsetAndSizeFromCid(ctx, wantedCid)
	if err != nil {
		// not found or error
		return nil, fmt.Errorf("failed to find offset for CID %s: %w", wantedCid, err)
	}
	return s.GetNodeByOffsetAndSize(ctx, &wantedCid, oas)
}

// TODO: refactor.
func (s *Epoch) ReadAtFromCar(ctx context.Context, offset uint64, length uint64) ([]byte, error) {
	// Start span for CAR read
	ctx, span := telemetry.StartSpan(ctx, "CAR_Read")
	defer span.End()
	span.SetAttributes(
		attribute.Int64("offset", int64(offset)),
		attribute.Int64("length", int64(length)),
	)

	if s.localCarReader == nil {
		// try remote reader
		if s.remoteCarReader == nil {
			return nil, fmt.Errorf("no CAR reader available")
		}
<<<<<<< HEAD
		return carreader.ReadSectionFromReaderAt(s.remoteCarReader, offset, length)
=======
		span.SetAttributes(attribute.String("reader_type", "remote"))
		return readSectionFromReaderAt(s.remoteCarReader, offset, length)
>>>>>>> 075f0038
	}
	span.SetAttributes(attribute.String("reader_type", "local"))

	// Get reader and seek to offset, then read node.
	dr, err := s.localCarReader.DataReader()
	if err != nil {
		return nil, fmt.Errorf("failed to get data reader: %w", err)
	}
	dr.Seek(int64(offset), io.SeekStart)
	data := make([]byte, length)
	_, err = io.ReadFull(dr, data)
	if err != nil {
		return nil, fmt.Errorf("failed to read node from CAR: %w", err)
	}
	return data, nil
}

func (s *Epoch) GetNodeByOffsetAndSize(ctx context.Context, wantedCid *cid.Cid, offsetAndSize *indexes.OffsetAndSize) ([]byte, error) {
	buf, err := s.GetNodeByOffsetAndSizeBuffer(ctx, wantedCid, offsetAndSize)
	if err != nil {
		return nil, fmt.Errorf("failed to get node by offset and size: %w", err)
	}
	return buf.B, nil
}

func (s *Epoch) GetNodeByOffsetAndSizeBuffer(ctx context.Context, wantedCid *cid.Cid, offsetAndSize *indexes.OffsetAndSize) (*bytebufferpool.ByteBuffer, error) {
	if offsetAndSize == nil {
		return nil, fmt.Errorf("offsetAndSize must not be nil")
	}
	if offsetAndSize.Size == 0 {
		return nil, fmt.Errorf("offsetAndSize.Size must not be 0")
	}
	offset := offsetAndSize.Offset
	length := offsetAndSize.Size
	if s.localCarReader == nil && s.remoteCarReader == nil {
		return nil, fmt.Errorf("no CAR reader available")
	}
	// Get reader and seek to offset, then read node.
	dr, err := s.GetEpochReaderAt()
	if err != nil {
		return nil, fmt.Errorf("failed to get local CAR data reader: %w", err)
	}
	section, err := carreader.ReadIntoBuffer(offset, length, dr)
	if err != nil {
		return nil, fmt.Errorf("failed to read node from CAR: %w", err)
	}
	return carreader.ParseNodeFromSectionBuffer(section, wantedCid)
}

func (s *Epoch) GetEpochReaderAt() (io.ReaderAt, error) {
	if s.localCarReader != nil {
		return s.localCarReader.DataReader()
	}
	if s.remoteCarReader != nil {
		return s.remoteCarReader, nil
	}
	return nil, fmt.Errorf("no CAR reader available")
}

func (s *Epoch) getNodeSize(ctx context.Context, offset uint64) (uint64, error) {
	if s.localCarReader == nil {
		// try remote reader
		if s.remoteCarReader == nil {
			return 0, fmt.Errorf("no CAR reader available")
		}
		return carreader.ReadNodeSizeFromReaderAtWithOffset(s.remoteCarReader, offset)
	}
	// Get reader and seek to offset, then read node.
	dr, err := s.localCarReader.DataReader()
	if err != nil {
		return 0, fmt.Errorf("failed to get local CAR data reader: %w", err)
	}
	return carreader.ReadNodeSizeFromReaderAtWithOffset(dr, offset)
}

func (ser *Epoch) FindCidFromSlot(ctx context.Context, slot uint64) (o cid.Cid, e error) {
	// Start span for index lookup
	ctx, span := telemetry.StartSpan(ctx, "Index_LookupSlotToCid")
	defer span.End()
	span.SetAttributes(attribute.Int64("slot", int64(slot)))

	startedAt := time.Now()
	defer func() {
		klog.V(4).Infof("Found CID for slot %d in %s: %s", slot, time.Since(startedAt), o)
	}()

	cache := ser.GetCache()
	// try from cache
	if c, err, has := cache.GetSlotToCid(slot); err != nil {
		return cid.Undef, err
	} else if has {
		span.SetAttributes(attribute.Bool("cache_hit", true))
		metrics.CacheHitMissTotal.WithLabelValues("slot_to_cid", "hit").Inc()
		return c, nil
	}

	span.SetAttributes(attribute.Bool("cache_hit", false))
	metrics.CacheHitMissTotal.WithLabelValues("slot_to_cid", "miss").Inc()
	found, err := ser.slotToCidIndex.Get(slot)
	if err != nil {
		return cid.Undef, err
	}
	cache.PutSlotToCid(slot, found)
	return found, nil
}

func (ser *Epoch) FindCidFromSignature(ctx context.Context, sig solana.Signature) (o cid.Cid, e error) {
	startedAt := time.Now()
	defer func() {
		klog.V(4).Infof("Found CID for signature %s in %s: %s", sig, time.Since(startedAt), o)
	}()
	return ser.sigToCidIndex.Get(sig)
}

func (ser *Epoch) FindOffsetAndSizeFromCid(ctx context.Context, cid cid.Cid) (os *indexes.OffsetAndSize, e error) {
	// Start span for index lookup
	ctx, span := telemetry.StartSpan(ctx, "Index_LookupCidToOffsetAndSize")
	defer span.End()
	span.SetAttributes(attribute.String("cid", cid.String()))

	startedAt := time.Now()
	defer func() {
		if os != nil {
			klog.V(4).Infof("Found offset and size for CID %s in %s: o=%d s=%d", cid, time.Since(startedAt), os.Offset, os.Size)
		} else {
			klog.V(4).Infof("Offset and size for CID %s in %s: not found", cid, time.Since(startedAt))
		}
	}()

	// try from cache
	cache := ser.GetCache()
	if osi, err, has := cache.GetCidToOffsetAndSize(cid); err != nil {
		return nil, err
	} else if has {
		span.SetAttributes(attribute.Bool("cache_hit", true))
		metrics.CacheHitMissTotal.WithLabelValues("cid_to_offset_and_size", "hit").Inc()
		return osi, nil
	}

	span.SetAttributes(attribute.Bool("cache_hit", false))
	metrics.CacheHitMissTotal.WithLabelValues("cid_to_offset_and_size", "miss").Inc()

	if ser.config.IsDeprecatedIndexes() {
		offset, err := ser.deprecated_cidToOffsetIndex.Get(cid)
		if err != nil {
			return nil, err
		}

		klog.V(4).Infof("Found offset for CID %s in %s: %d", cid, time.Since(startedAt), offset)

		size, err := ser.getNodeSize(ctx, offset)
		if err != nil {
			return nil, err
		}

		klog.V(4).Infof("Found size for CID %s in %s: %d", cid, time.Since(startedAt), size)

		found := &indexes.OffsetAndSize{
			Offset: offset,
			Size:   size,
		}
		cache.PutCidToOffsetAndSize(cid, found)
		return found, nil
	}

	found, err := ser.cidToOffsetAndSizeIndex.Get(cid)
	if err != nil {
		return nil, err
	}
	cache.PutCidToOffsetAndSize(cid, found)
	return found, nil
}

func (ser *Epoch) GetBlock(ctx context.Context, slot uint64) (*ipldbindcode.Block, cid.Cid, error) {
	// get the slot by slot number
	wantedCid, err := ser.FindCidFromSlot(ctx, slot)
	if err != nil {
		return nil, cid.Cid{}, fmt.Errorf("failed to find CID for slot %d: %w", slot, err)
	}
	{
		doPrefetch := getValueFromContext(ctx, "prefetch")
		if doPrefetch != nil && doPrefetch.(bool) {
			// prefetch the block
			ser.prefetchSubgraph(ctx, wantedCid)
		}
	}
	// get the block by CID
	data, err := ser.GetNodeByCid(ctx, wantedCid)
	if err != nil {
		return nil, cid.Cid{}, fmt.Errorf("failed to get node by cid %s: %w", wantedCid, err)
	}
	// try parsing the data as a Block node.
	decoded, err := iplddecoders.DecodeBlock(data)
	if err != nil {
		return nil, cid.Cid{}, fmt.Errorf("failed to decode block with CID %s: %w", wantedCid, err)
	}
	return decoded, wantedCid, nil
}

func (ser *Epoch) GetEntryByCid(ctx context.Context, wantedCid cid.Cid) (*ipldbindcode.Entry, error) {
	// Start span for entry retrieval
	ctx, span := telemetry.StartSpan(ctx, "GetEntryByCid")
	defer span.End()
	span.SetAttributes(attribute.String("cid", wantedCid.String()))

	data, err := ser.GetNodeByCid(ctx, wantedCid)
	if err != nil {
		return nil, fmt.Errorf("failed to find node by cid %s: %w", wantedCid, err)
	}
	// try parsing the data as an Entry node.
	decoded, err := iplddecoders.DecodeEntry(data)
	if err != nil {
		return nil, fmt.Errorf("failed to decode entry with CID %s: %w", wantedCid, err)
	}
	return decoded, nil
}

func (ser *Epoch) GetTransactionByCid(ctx context.Context, wantedCid cid.Cid) (*ipldbindcode.Transaction, error) {
	// Start span for transaction retrieval
	ctx, span := telemetry.StartSpan(ctx, "GetTransactionByCid")
	defer span.End()
	span.SetAttributes(attribute.String("cid", wantedCid.String()))

	data, err := ser.GetNodeByCid(ctx, wantedCid)
	if err != nil {
		return nil, fmt.Errorf("failed to find node by cid %s: %w", wantedCid, err)
	}
	// try parsing the data as a Transaction node.
	decoded, err := iplddecoders.DecodeTransaction(data)
	if err != nil {
		return nil, fmt.Errorf("failed to decode transaction with CID %s: %w", wantedCid, err)
	}
	return decoded, nil
}

func (ser *Epoch) GetDataFrameByCid(ctx context.Context, wantedCid cid.Cid) (*ipldbindcode.DataFrame, error) {
	data, err := ser.GetNodeByCid(ctx, wantedCid)
	if err != nil {
		return nil, fmt.Errorf("failed to find node by cid %s: %w", wantedCid, err)
	}
	// try parsing the data as a DataFrame node.
	decoded, err := iplddecoders.DecodeDataFrame(data)
	if err != nil {
		return nil, fmt.Errorf("failed to decode data frame with CID %s: %w", wantedCid, err)
	}
	return decoded, nil
}

func (ser *Epoch) GetRewardsByCid(ctx context.Context, wantedCid cid.Cid) (*ipldbindcode.Rewards, error) {
	data, err := ser.GetNodeByCid(ctx, wantedCid)
	if err != nil {
		return nil, fmt.Errorf("failed to find node by cid %s: %w", wantedCid, err)
	}
	// try parsing the data as a Rewards node.
	decoded, err := iplddecoders.DecodeRewards(data)
	if err != nil {
		return nil, fmt.Errorf("failed to decode rewards with CID %s: %w", wantedCid, err)
	}
	return decoded, nil
}

func (ser *Epoch) GetTransaction(ctx context.Context, sig solana.Signature) (*ipldbindcode.Transaction, cid.Cid, error) {
	// get the CID by signature
	wantedCid, err := ser.FindCidFromSignature(ctx, sig)
	if err != nil {
		return nil, cid.Cid{}, fmt.Errorf("failed to find CID for signature %s: %w", sig, err)
	}
	{
		doPrefetch := getValueFromContext(ctx, "prefetch")
		if doPrefetch != nil && doPrefetch.(bool) {
			// prefetch the block
			ser.prefetchSubgraph(ctx, wantedCid)
		}
	}
	// get the transaction by CID
	data, err := ser.GetNodeByCid(ctx, wantedCid)
	if err != nil {
		return nil, cid.Cid{}, fmt.Errorf("failed to get node by cid %s: %w", wantedCid, err)
	}
	// try parsing the data as a Transaction node.
	decoded, err := iplddecoders.DecodeTransaction(data)
	if err != nil {
		return nil, cid.Cid{}, fmt.Errorf("failed to decode transaction with CID %s: %w", wantedCid, err)
	}
	return decoded, wantedCid, nil
}<|MERGE_RESOLUTION|>--- conflicted
+++ resolved
@@ -684,12 +684,8 @@
 		if s.remoteCarReader == nil {
 			return nil, fmt.Errorf("no CAR reader available")
 		}
-<<<<<<< HEAD
+		span.SetAttributes(attribute.String("reader_type", "remote"))
 		return carreader.ReadSectionFromReaderAt(s.remoteCarReader, offset, length)
-=======
-		span.SetAttributes(attribute.String("reader_type", "remote"))
-		return readSectionFromReaderAt(s.remoteCarReader, offset, length)
->>>>>>> 075f0038
 	}
 	span.SetAttributes(attribute.String("reader_type", "local"))
 
