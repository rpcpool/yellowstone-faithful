--- conflicted
+++ resolved
@@ -20,11 +20,8 @@
 	"github.com/rpcpool/yellowstone-faithful/jsonbuilder"
 	"github.com/rpcpool/yellowstone-faithful/slottools"
 	solanablockrewards "github.com/rpcpool/yellowstone-faithful/solana-block-rewards"
-<<<<<<< HEAD
 	solanatxmetaparsers "github.com/rpcpool/yellowstone-faithful/solana-tx-meta-parsers"
-=======
 	"github.com/rpcpool/yellowstone-faithful/telemetry"
->>>>>>> 2fe9a899
 	"github.com/rpcpool/yellowstone-faithful/tooling"
 	"github.com/sourcegraph/jsonrpc2"
 	"go.opentelemetry.io/otel/attribute"
@@ -296,12 +293,8 @@
 	rewardsCid := block.Rewards.(cidlink.Link).Cid
 	hasRewards := block.HasRewards()
 	if *params.Options.Rewards && hasRewards {
-<<<<<<< HEAD
-		rewardsNode, err := epochHandler.GetRewardsByCid(ctx, rewardsCid)
-=======
 		rewardsSpanCtx, rewardsSpan := telemetry.StartSpan(rpcSpanCtx, "GetBlock_RewardsProcessing")
-		rewardsNode, err := epochHandler.GetRewardsByCid(rewardsSpanCtx, block.Rewards.(cidlink.Link).Cid)
->>>>>>> 2fe9a899
+		rewardsNode, err := epochHandler.GetRewardsByCid(rewardsSpanCtx, rewardsCid)
 		if err != nil {
 			telemetry.RecordError(rewardsSpan, err, "Failed to get RewardsByCid")
 			rewardsSpan.End()
@@ -339,7 +332,6 @@
 			// TODO: add support for legacy rewards format
 			fmt.Println("Rewards are not protobuf: " + err.Error())
 		} else {
-<<<<<<< HEAD
 			// encode rewards as JSON, then decode it as a map
 			rewards, _, err := solanablockrewards.RewardsToUi(actualRewards)
 			if err != nil {
@@ -347,74 +339,6 @@
 					Code:    jsonrpc2.CodeInternalError,
 					Message: "Internal error",
 				}, fmt.Errorf("failed to encode rewards: %v", err)
-=======
-			{
-				// encode rewards as JSON, then decode it as a map
-				buf, err := fasterJson.Marshal(actualRewards)
-				if err != nil {
-					telemetry.RecordError(rewardsSpan, err, "Failed to encode rewards to JSON")
-					rewardsSpan.End()
-					return &jsonrpc2.Error{
-						Code:    jsonrpc2.CodeInternalError,
-						Message: "Internal error",
-					}, fmt.Errorf("failed to encode rewards: %v", err)
-				}
-				var m map[string]any
-				err = fasterJson.Unmarshal(buf, &m)
-				if err != nil {
-					telemetry.RecordError(rewardsSpan, err, "Failed to unmarshal JSON rewards")
-					rewardsSpan.End()
-					return &jsonrpc2.Error{
-						Code:    jsonrpc2.CodeInternalError,
-						Message: "Internal error",
-					}, fmt.Errorf("failed to decode rewards: %v", err)
-				}
-				if _, ok := m["rewards"]; ok {
-					// iter over rewards as an array of maps, and add a "commission" field to each = nil
-					rewardsAsArray := m["rewards"].([]any)
-					for _, reward := range rewardsAsArray {
-						rewardAsMap := reward.(map[string]any)
-						if _, ok := rewardAsMap["commission"]; !ok {
-							rewardAsMap["commission"] = nil
-						}
-						// if the commission field is a string, convert it to a float
-						if asString, ok := rewardAsMap["commission"].(string); ok {
-							rewardAsMap["commission"] = asFloat(asString)
-						}
-						// if no lamports field, add it and set it to 0
-						if _, ok := rewardAsMap["lamports"]; !ok {
-							rewardAsMap["lamports"] = uint64(0)
-						}
-
-						// if it has a post_balance field, convert it to postBalance
-						if _, ok := rewardAsMap["post_balance"]; ok {
-							rewardAsMap["postBalance"] = rewardAsMap["post_balance"]
-							delete(rewardAsMap, "post_balance")
-						}
-						// if it has a reward_type field, convert it to rewardType
-						if _, ok := rewardAsMap["reward_type"]; ok {
-							rewardAsMap["rewardType"] = rewardAsMap["reward_type"]
-							delete(rewardAsMap, "reward_type")
-
-							// if it's a float, convert to int and use rentTypeToString
-							if asFloat, ok := rewardAsMap["rewardType"].(float64); ok {
-								rewardAsMap["rewardType"] = rewardTypeToString(int(asFloat))
-							}
-						}
-					}
-					rewards = rewardsAsArray
-					// sort.Slice(rewardsAsArray, func(i, j int) bool {
-					// 	// sort by rewardType, then by pubkey
-					// 	if rewardTypeStringToInt(rewardsAsArray[i].(map[string]any)["rewardType"].(string)) != rewardTypeStringToInt(rewardsAsArray[j].(map[string]any)["rewardType"].(string)) {
-					// 		return rewardTypeStringToInt(rewardsAsArray[i].(map[string]any)["rewardType"].(string)) > rewardTypeStringToInt(rewardsAsArray[j].(map[string]any)["rewardType"].(string))
-					// 	}
-					// 	return bytes.Compare(solana.MPK(rewardsAsArray[i].(map[string]any)["pubkey"].(string)).Bytes(), solana.MPK(rewardsAsArray[j].(map[string]any)["pubkey"].(string)).Bytes()) < 0
-					// })
-				} else {
-					klog.Errorf("did not find rewards field in rewards")
-					rewards = make([]any, 0)
-				}
->>>>>>> 2fe9a899
 			}
 			rewardsUi = rewards
 		}
@@ -426,7 +350,6 @@
 	{
 		_, buildTxSpan := telemetry.StartSpan(rpcSpanCtx, "GetBlock_BuildTransactions")
 		for _, transactionNode := range mergeTxNodeSlices(allTransactionNodes) {
-<<<<<<< HEAD
 			tx, meta, err := parseTransactionAndMetaFromNode(transactionNode, epochHandler.GetDataFrameByCid)
 			if err != nil {
 				return &jsonrpc2.Error{
@@ -446,46 +369,6 @@
 					Code:    jsonrpc2.CodeInternalError,
 					Message: "Internal error",
 				}, fmt.Errorf("failed to encode transaction: %v", err)
-=======
-			_, txBuildSpan := telemetry.StartSpan(rpcSpanCtx, "GetBlock_TransactionNodeToResponse")
-			var txResp GetTransactionResponse
-
-			{
-				pos, ok := transactionNode.GetPositionIndex()
-				if ok {
-					txResp.Position = uint64(pos)
-					txBuildSpan.SetAttributes(attribute.Int64("index", int64(pos)))
-				}
-				tx, meta, err := parseTransactionAndMetaFromNode(transactionNode, epochHandler.GetDataFrameByCid)
-				if err != nil {
-					telemetry.RecordError(txBuildSpan, err, "Failed to parse transaction/meta from node")
-					txBuildSpan.End()
-					buildTxSpan.End()
-					return &jsonrpc2.Error{
-						Code:    jsonrpc2.CodeInternalError,
-						Message: "Internal error",
-					}, fmt.Errorf("failed to decode transaction: %v", err)
-				}
-				txResp.Signatures = tx.Signatures
-				if tx.Message.IsVersioned() {
-					txResp.Version = tx.Message.GetVersion() - 1
-				} else {
-					txResp.Version = "legacy"
-				}
-
-				encodedTx, encodedMeta, err := encodeTransactionResponseBasedOnWantedEncoding(*params.Options.Encoding, tx, meta)
-				if err != nil {
-					telemetry.RecordError(txBuildSpan, err, "Failed to encode tx/meta for response")
-					txBuildSpan.End()
-					buildTxSpan.End()
-					return &jsonrpc2.Error{
-						Code:    jsonrpc2.CodeInternalError,
-						Message: "Internal error",
-					}, fmt.Errorf("failed to encode transaction: %v", err)
-				}
-				txResp.Transaction = encodedTx
-				txResp.Meta = encodedMeta
->>>>>>> 2fe9a899
 			}
 			// TODO: include position index in the UI output.
 			// pos, ok := transactionNode.GetPositionIndex()
@@ -493,42 +376,18 @@
 			// 	txUI.Value("position", pos)
 			// }
 
-<<<<<<< HEAD
 			allTransactions = append(allTransactions, txUI)
-=======
-			allTransactions = append(allTransactions, txResp)
-			txBuildSpan.End()
->>>>>>> 2fe9a899
 		}
 		buildTxSpan.SetAttributes(attribute.Int("num_transactions", len(allTransactions)))
 		buildTxSpan.End()
 	}
 
-<<<<<<< HEAD
 	// sort.Slice(allTransactions, func(i, j int) bool {
 	// 	return allTransactions[i].Position < allTransactions[j].Position
 	// })
 	tim.time("get transactions")
 
 	response := jsonbuilder.NewObject()
-=======
-	_, sortSpan := telemetry.StartSpan(rpcSpanCtx, "GetBlock_SortTransactions")
-	sort.Slice(allTransactions, func(i, j int) bool {
-		return allTransactions[i].Position < allTransactions[j].Position
-	})
-	sortSpan.SetAttributes(attribute.Int("num_sorted_transactions", len(allTransactions)))
-	sortSpan.End()
-	tim.time("get transactions")
-
-	var blockResp GetBlockResponse
-	blockResp.Transactions = allTransactions
-	if blocktime != 0 {
-		blockResp.BlockTime = &blocktime
-	}
-	blockResp.Blockhash = lastEntryHash.String()
-	blockResp.ParentSlot = uint64(block.Meta.Parent_slot)
-	blockResp.Rewards = rewards
->>>>>>> 2fe9a899
 
 	if slot == 0 {
 		response.Uint("blockHeight", 0)
@@ -601,23 +460,9 @@
 	tim.time("get parent block")
 	response.Value("transactions", allTransactions)
 
-<<<<<<< HEAD
+	replyCtx, replySpan := telemetry.StartSpan(rpcSpanCtx, "GetBlock_Reply")
 	err = conn.ReplyRaw(
-		ctx,
-=======
-	{
-		if len(blockResp.Transactions) == 0 {
-			blockResp.Transactions = make([]GetTransactionResponse, 0)
-		}
-		if blockResp.Rewards == nil || len(blockResp.Rewards.([]any)) == 0 {
-			blockResp.Rewards = make([]any, 0)
-		}
-	}
-
-	replyCtx, replySpan := telemetry.StartSpan(rpcSpanCtx, "GetBlock_Reply")
-	err = conn.Reply(
 		replyCtx,
->>>>>>> 2fe9a899
 		req.ID,
 		response,
 	)
