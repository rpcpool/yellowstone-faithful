package slottools

import "encoding/binary"

// CalcEpochForSlot returns the epoch for the given slot.
func CalcEpochForSlot(slot uint64) uint64 {
	return slot / EpochLen
}

const EpochLen = 432000

// CalcEpochLimits returns the start and stop slots for the given epoch (inclusive).
func CalcEpochLimits(epoch uint64) (uint64, uint64) {
	epochStart := epoch * EpochLen
	epochStop := epochStart + EpochLen - 1
	return epochStart, epochStop
}

// Uint64RangesHavePartialOverlapIncludingEdges returns true if the two ranges have any overlap.
func Uint64RangesHavePartialOverlapIncludingEdges(r1 [2]uint64, r2 [2]uint64) bool {
	if r1[0] < r2[0] {
		return r1[1] >= r2[0]
	} else {
		return r2[1] >= r1[0]
	}
}

// EpochForSlot returns the epoch for the given slot.
func EpochForSlot(slot uint64) uint64 {
	return CalcEpochForSlot(slot)
}

// EpochLimits returns the start and stop slots for the given epoch (inclusive).
func EpochLimits(epoch uint64) (uint64, uint64) {
	return CalcEpochLimits(epoch)
}

func Uint64ToLEBytes(v uint64) []byte {
	buf := make([]byte, 8)
	binary.LittleEndian.PutUint64(buf, v)
	return buf
}

func Uint64FromLEBytes(buf []byte) uint64 {
	return binary.LittleEndian.Uint64(buf)
}

<<<<<<< HEAD
func ParentIsInPreviousEpoch(parentSlot uint64, childSlot uint64) bool {
	// If the parent slot is less than the start of the current epoch,
	// then it must be in the previous epoch.
	epochStart := CalcEpochForSlot(childSlot) * EpochLen
	return parentSlot < epochStart
=======
func CalcEpochsForSlotRange(startSlot, endSlot uint64) []uint64 {
	epochStart := CalcEpochForSlot(startSlot)
	epochEnd := CalcEpochForSlot(endSlot)
	return calcRangeInclusive(epochStart, epochEnd)
}

func calcRangeInclusive(start, end uint64) []uint64 {
	if start == end {
		return []uint64{start} // if start and end are the same, return a slice with that single value
	}
	if start > end {
		end, start = start, end // ensure start is less than or equal to end
	}
	rangeSlice := make([]uint64, end-start+1)
	for i := range rangeSlice {
		rangeSlice[i] = start + uint64(i)
	}
	return rangeSlice
>>>>>>> 075f0038
}<|MERGE_RESOLUTION|>--- conflicted
+++ resolved
@@ -45,13 +45,13 @@
 	return binary.LittleEndian.Uint64(buf)
 }
 
-<<<<<<< HEAD
 func ParentIsInPreviousEpoch(parentSlot uint64, childSlot uint64) bool {
 	// If the parent slot is less than the start of the current epoch,
 	// then it must be in the previous epoch.
 	epochStart := CalcEpochForSlot(childSlot) * EpochLen
 	return parentSlot < epochStart
-=======
+}
+
 func CalcEpochsForSlotRange(startSlot, endSlot uint64) []uint64 {
 	epochStart := CalcEpochForSlot(startSlot)
 	epochEnd := CalcEpochForSlot(endSlot)
@@ -70,5 +70,4 @@
 		rangeSlice[i] = start + uint64(i)
 	}
 	return rangeSlice
->>>>>>> 075f0038
 }