package main

import (
	"bufio"
	"bytes"
	"context"
	"encoding/csv"
	"fmt"
	"io"
	"io/fs"
	"os"
<<<<<<< HEAD
	"strconv"
=======
	"path/filepath"
>>>>>>> bb10c2c4

	commcid "github.com/filecoin-project/go-fil-commcid"
	commp "github.com/filecoin-project/go-fil-commp-hashhash"
	"github.com/filecoin-project/go-leb128"
	"github.com/ipfs/go-cid"
	"github.com/ipld/go-ipld-prime/codec/dagcbor"
	"github.com/ipld/go-ipld-prime/datamodel"
	"github.com/ipld/go-ipld-prime/fluent/qp"
	cidlink "github.com/ipld/go-ipld-prime/linking/cid"
	"github.com/ipld/go-ipld-prime/schema"
	"github.com/multiformats/go-multicodec"
	"github.com/rpcpool/yellowstone-faithful/accum"
	"github.com/rpcpool/yellowstone-faithful/carreader"
	"github.com/rpcpool/yellowstone-faithful/ipld/ipldbindcode"
	"github.com/rpcpool/yellowstone-faithful/iplddecoders"
	"github.com/urfave/cli/v2"
	"k8s.io/klog/v2"
)

const (
	nulRootCarHeader = "\x19" + // 25 bytes of CBOR (encoded as varint :cryingbear: )
		// map with 2 keys
		"\xA2" +
		// text-key with length 5
		"\x65" + "roots" +
		// 1 element array
		"\x81" +
		// tag 42
		"\xD8\x2A" +
		// bytes with length 5
		"\x45" +
		// nul-identity-cid prefixed with \x00 as required in DAG-CBOR: https://github.com/ipld/specs/blob/master/block-layer/codecs/dag-cbor.md#links
		"\x00\x01\x55\x00\x00" +
		// text-key with length 7
		"\x67" + "version" +
		// 1, we call this v0 due to the nul-identity CID being an open question: https://github.com/ipld/go-car/issues/26#issuecomment-604299576
		"\x01"
)

type subsetInfo struct {
	fileName   string
	firstSlot  int
	lastSlot   int
	blockLinks []datamodel.Link
}

type carFile struct {
	name       string
	commP      cid.Cid
	paddedSize uint64
}

func newCmd_SplitCar() *cli.Command {
	return &cli.Command{
		Name:        "split-car",
		Description: "Splits an epoch car file into smaller chunks. Each chunk corresponds to a subset.",
		ArgsUsage:   "<epoch-car-path>",
		Flags: []cli.Flag{
			&cli.Int64Flag{
				Name:     "size",
				Aliases:  []string{"s"},
				Value:    31 * 1024 * 1024 * 1024, // 31 GiB
				Usage:    "Target size in bytes to chunk CARs to.",
				Required: false,
			},
			&cli.IntFlag{
				Name:     "epoch",
				Aliases:  []string{"e"},
				Usage:    "Epoch number",
				Required: true,
			},
			&cli.StringFlag{
<<<<<<< HEAD
				Name:     "metadata",
				Aliases:  []string{"m"},
				Value:    "metadata.csv",
				Required: false,
				Usage:    "Filename for metadata. Defaults to metadata.csv",
=======
				Name:     "output-dir",
				Aliases:  []string{"o"},
				Usage:    "Output directory",
				Required: false,
>>>>>>> bb10c2c4
			},
		},
		Action: func(c *cli.Context) error {
			carPath := c.Args().First()
			var file fs.File
			var err error
			if carPath == "-" {
				file = os.Stdin
			} else {
				file, err = os.Open(carPath)
				if err != nil {
					return fmt.Errorf("failed to open CAR: %w", err)
				}
				defer file.Close()
			}

			rd, err := carreader.New(file)
			if err != nil {
				return fmt.Errorf("failed to open CAR: %w", err)
			}
			{
				// print roots:
				roots := rd.Header.Roots
				klog.Infof("Roots: %d", len(roots))
				for i, root := range roots {
					if i == 0 && len(roots) == 1 {
						klog.Infof("- %s (Epoch CID)", root.String())
					} else {
						klog.Infof("- %s", root.String())
					}
				}
			}

			epoch := c.Int("epoch")
			maxFileSize := c.Int64("size")
			outputDir := c.String("output-dir")
			if outputDir == "" {
				outputDir = "."
			}

			var (
				currentFileSize   int64
				currentFileNum    int
				currentFile       *os.File
				bufferedWriter    *bufio.Writer
				currentSubsetInfo subsetInfo
				subsetLinks       []datamodel.Link
				cp                *commp.Calc
				writer            io.Writer
				carFiles          []carFile
			)

			createNewFile := func() error {

				if currentFile != nil {
					sl, err := writeSubsetNode(currentSubsetInfo, writer)
					if err != nil {
						return fmt.Errorf("failed to write subset node: %w", err)
					}
					subsetLinks = append(subsetLinks, sl)

					rawCommP, ps, err := cp.Digest()
					if err != nil {
						return fmt.Errorf("failed to calculate commp digest: %w", err)
					}

					commCid, err := commcid.DataCommitmentV1ToCID(rawCommP)
					if err != nil {
						return fmt.Errorf("failed to calculate commitment to cid: %w", err)
					}

					carFiles = append(carFiles, carFile{name: fmt.Sprintf("epoch-%d-%d.car", epoch, currentFileNum), commP: commCid, paddedSize: ps})

					err = closeFile(bufferedWriter, currentFile)
					if err != nil {
						return fmt.Errorf("failed to close file: %w", err)
					}
				}

				currentFileNum++
				filename := filepath.Join(outputDir, fmt.Sprintf("epoch-%d-%d.car", epoch, currentFileNum))
				currentFile, err = os.Create(filename)
				if err != nil {
					return fmt.Errorf("failed to create file %s: %w", filename, err)
				}

				bufferedWriter = bufio.NewWriter(currentFile)
				writer = io.MultiWriter(bufferedWriter, cp)

				// Write the header
				_, err = io.WriteString(writer, nulRootCarHeader)
				if err != nil {
					return fmt.Errorf("failed to write header: %w", err)
				}

				// Set the currentFileSize to the size of the header
				currentFileSize = int64(len(nulRootCarHeader))
				currentSubsetInfo = subsetInfo{fileName: filename, firstSlot: -1, lastSlot: -1}
				return nil
			}

			writeObject := func(data []byte) error {
				_, err := writer.Write(data)
				if err != nil {
					return fmt.Errorf("failed to write object to car file: %s, error: %w", currentFile.Name(), err)
				}
				currentFileSize += int64(len(data))
				return nil
			}

			writeBlockDag := func(blockDag []accum.ObjectWithMetadata) error {
				for _, owm := range blockDag {
					rs, err := owm.RawSection()
					if err != nil {
						return fmt.Errorf("failed to get raw section: %w", err)
					}

					err = writeObject(rs)
					if err != nil {
						return fmt.Errorf("failed to write object: %w", err)
					}
				}

				return nil
			}

			accum := accum.NewObjectAccumulator(
				rd,
				iplddecoders.KindBlock,
				func(owm1 *accum.ObjectWithMetadata, owm2 []accum.ObjectWithMetadata) error {
					if owm1 == nil {
						return nil
					}

					owms := append(owm2, *owm1)
					dagSize := 0

					for _, owm := range owms {
						dagSize += owm.RawSectionSize()
					}

					if currentFile == nil || currentFileSize+int64(dagSize) > maxFileSize {
						err := createNewFile()
						if err != nil {
							return fmt.Errorf("failed to create a new file: %w", err)
						}
					}

					// owm1 is necessarily a Block
					block, err := iplddecoders.DecodeBlock(owm1.ObjectData)
					if err != nil {
						return fmt.Errorf("failed to decode block: %w", err)
					}

					if currentSubsetInfo.firstSlot == -1 || block.Slot < currentSubsetInfo.firstSlot {
						currentSubsetInfo.firstSlot = block.Slot
					}
					if block.Slot > currentSubsetInfo.lastSlot {
						currentSubsetInfo.lastSlot = block.Slot
					}

					currentSubsetInfo.blockLinks = append(currentSubsetInfo.blockLinks, cidlink.Link{Cid: owm1.Cid})

					err = writeBlockDag(owms)
					if err != nil {
						return fmt.Errorf("failed to write block dag to file: %w", err)
					}

					return nil
				},
				iplddecoders.KindEpoch,
				iplddecoders.KindSubset,
			)

			if err := accum.Run((context.Background())); err != nil {
				return fmt.Errorf("failed to run accumulator while accumulating objects: %w", err)
			}

			sl, err := writeSubsetNode(currentSubsetInfo, writer)
			if err != nil {
				return fmt.Errorf("failed to write subset node: %w", err)
			}
			subsetLinks = append(subsetLinks, sl)

			epochNode, err := qp.BuildMap(ipldbindcode.Prototypes.Epoch, -1, func(ma datamodel.MapAssembler) {
				qp.MapEntry(ma, "kind", qp.Int(int64(iplddecoders.KindEpoch)))
				qp.MapEntry(ma, "epoch", qp.Int(int64(epoch)))
				qp.MapEntry(ma, "subsets",
					qp.List(-1, func(la datamodel.ListAssembler) {
						for _, sl := range subsetLinks {
							qp.ListEntry(la, qp.Link(sl))
						}
					}),
				)
			})
			if err != nil {
				return fmt.Errorf("failed to construct epochNode: %w", err)
			}

			_, err = writeNode(epochNode, writer)
			if err != nil {
				return fmt.Errorf("failed to write epochNode: %w", err)
			}

			rawCommP, ps, err := cp.Digest()
			if err != nil {
				return fmt.Errorf("failed to calculate commp digest: %w", err)
			}

			commCid, err := commcid.DataCommitmentV1ToCID(rawCommP)
			if err != nil {
				return fmt.Errorf("failed to calculate commitment to cid: %w", err)
			}

			carFiles = append(carFiles, carFile{name: fmt.Sprintf("epoch-%d-%d.car", epoch, currentFileNum), commP: commCid, paddedSize: ps})

			f, err := os.Create(meta)
			defer f.Close()
			if err != nil {
				return err
			}

			w := csv.NewWriter(f)
			err = w.Write([]string{"timestamp", "filename prefix", "car file", "piece cid", "padded piece size"})
			if err != nil {
				return err
			}
			defer w.Flush()
			for _, c := range carFiles {
				err = w.Write([]string{
					c.name,
					c.commP.String(),
					strconv.FormatUint(c.paddedSize, 10),
				})
			}

			return closeFile(bufferedWriter, currentFile)
		},
	}
}

func writeSubsetNode(currentSubsetInfo subsetInfo, writer io.Writer) (datamodel.Link, error) {
	subsetNode, err := qp.BuildMap(ipldbindcode.Prototypes.Subset, -1, func(ma datamodel.MapAssembler) {
		qp.MapEntry(ma, "kind", qp.Int(int64(iplddecoders.KindSubset)))
		qp.MapEntry(ma, "first", qp.Int(int64(currentSubsetInfo.firstSlot)))
		qp.MapEntry(ma, "last", qp.Int(int64(currentSubsetInfo.lastSlot)))
		qp.MapEntry(ma, "blocks",
			qp.List(-1, func(la datamodel.ListAssembler) {
				for _, bl := range currentSubsetInfo.blockLinks {
					qp.ListEntry(la, qp.Link(bl))
				}
			}))
	})
	if err != nil {
		return nil, fmt.Errorf("failed to write a subsetNode: %w", err)
	}

	cid, err := writeNode(subsetNode, writer)
	if err != nil {
		return nil, fmt.Errorf("failed to write a subsetNode: %w", err)
	}

	return cidlink.Link{Cid: cid}, nil
}

func closeFile(bufferedWriter *bufio.Writer, currentFile *os.File) error {
	err := bufferedWriter.Flush()
	if err != nil {
		return fmt.Errorf("failed to flush buffer: %w", err)
	}

	err = currentFile.Close()
	if err != nil {
		return fmt.Errorf("failed to close file: %w", err)
	}
	return nil
}

func writeNode(node datamodel.Node, w io.Writer) (cid.Cid, error) {
	node = node.(schema.TypedNode).Representation()
	var buf bytes.Buffer
	err := dagcbor.Encode(node, &buf)
	if err != nil {
		return cid.Cid{}, err
	}

	data := buf.Bytes()

	bd := cid.V1Builder{MhLength: -1, MhType: uint64(multicodec.Sha2_256), Codec: uint64(multicodec.DagCbor)}
	cd, err := bd.Sum(data)
	if err != nil {
		return cid.Cid{}, err
	}

	c := cd.Bytes()

	sizeVi := leb128.FromUInt64(uint64(len(c)) + uint64(len(data)))

	if _, err := w.Write(sizeVi); err == nil {
		if _, err := w.Write(c); err == nil {
			if _, err := w.Write(data); err != nil {
				return cid.Cid{}, err
			}

		}
	}
	return cd, nil
}<|MERGE_RESOLUTION|>--- conflicted
+++ resolved
@@ -9,11 +9,8 @@
 	"io"
 	"io/fs"
 	"os"
-<<<<<<< HEAD
 	"strconv"
-=======
 	"path/filepath"
->>>>>>> bb10c2c4
 
 	commcid "github.com/filecoin-project/go-fil-commcid"
 	commp "github.com/filecoin-project/go-fil-commp-hashhash"
@@ -86,18 +83,17 @@
 				Required: true,
 			},
 			&cli.StringFlag{
-<<<<<<< HEAD
 				Name:     "metadata",
 				Aliases:  []string{"m"},
 				Value:    "metadata.csv",
 				Required: false,
 				Usage:    "Filename for metadata. Defaults to metadata.csv",
-=======
+      },
+      &cli.StringFlag{
 				Name:     "output-dir",
 				Aliases:  []string{"o"},
 				Usage:    "Output directory",
 				Required: false,
->>>>>>> bb10c2c4
 			},
 		},
 		Action: func(c *cli.Context) error {
