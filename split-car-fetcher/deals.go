--- conflicted
+++ resolved
@@ -34,13 +34,9 @@
 	}
 }
 
-<<<<<<< HEAD
 const (
 	requiredFields = 8 // Number of required fields in the CSV file
 )
-=======
-var requiredFields = 8
->>>>>>> 92ad1ec4
 
 // DealsFromCSV reads a CSV file and returns a DealRegistry.
 func DealsFromCSV(path string) (*DealRegistry, error) {
