package main

import (
	"io"
	"path/filepath"
	"strings"
	"time"

	"github.com/rpcpool/yellowstone-faithful/metrics"
	"k8s.io/klog/v2"
)

type ReaderAtCloser interface {
	io.ReaderAt
	io.Closer
}

type readCloserWrapper struct {
	rac        ReaderAtCloser
	isRemote   bool
	isSplitCar bool
	name       string
	size       int64
}

func (r *readCloserWrapper) Size() int64 {
	return r.size
}

// when reading print a dot
func (r *readCloserWrapper) ReadAt(p []byte, off int64) (n int, err error) {
	startedAt := time.Now()
	defer func() {
		took := time.Since(startedAt)
		var isIndex, isCar bool

		// Metrics want to always report
		// if has suffix .index, then it's an index file
		if strings.HasSuffix(r.name, ".index") {
			isIndex = true
			// get the index name, which is the part before the .index suffix, after the last .
			indexName := strings.TrimSuffix(r.name, ".index")
			// split the index name by . and get the last part
			byDot := strings.Split(indexName, ".")
			if len(byDot) > 0 {
				indexName = byDot[len(byDot)-1]
			}
			// TODO: distinguish between remote and local index reads
			metrics.IndexLookupHistogram.WithLabelValues(indexName).Observe(float64(took.Seconds()))
		}
		// if has suffix .car, then it's a car file
		if strings.HasSuffix(r.name, ".car") || r.isSplitCar {
			isCar = true
			carName := filepath.Base(r.name)
			// TODO: distinguish between remote and local index reads
			metrics.CarLookupHistogram.WithLabelValues(carName).Observe(float64(took.Seconds()))
		}

		if klog.V(5).Enabled() {
			var icon string
			if r.isRemote {
				// add internet icon
				icon = "🌐 "
			} else {
				// add disk icon
				icon = "💾 "
			}

			prefix := icon + "[READ-UNKNOWN]"
			if isIndex {
				prefix = icon + azureBG("[READ-INDEX]")
<<<<<<< HEAD
				// get the index name, which is the part before the .index suffix, after the last .
				indexName := strings.TrimSuffix(r.name, ".index")
				// split the index name by . and get the last part
				byDot := strings.Split(indexName, ".")
				if len(byDot) > 0 {
					indexName = byDot[len(byDot)-1]
				}
				// TODO: distinguish between remote and local index reads
				metrics.IndexLookupHistogram.WithLabelValues(indexName).Observe(float64(took.Seconds()))
			}
			// if has suffix .car, then it's a car file
			if strings.HasSuffix(r.name, ".car") || r.isSplitCar {
=======
			} else if isCar {

>>>>>>> 69c6bf9d
				if r.isSplitCar {
					prefix = icon + azureBG("[READ-SPLIT-CAR]")
				} else {
					prefix = icon + purpleBG("[READ-CAR]")
				}
				carName := filepath.Base(r.name)
				// TODO: distinguish between remote and local index reads
				metrics.CarLookupHistogram.WithLabelValues(carName).Observe(float64(took.Seconds()))
			}

			klog.V(5).Infof(prefix+" %s:%d+%d (%s)\n", (r.name), off, len(p), took)
		}
	}()
	return r.rac.ReadAt(p, off)
}

func purpleBG(s string) string {
	// blue bg, black fg
	return "\033[48;5;4m\033[38;5;0m" + s + "\033[0m"
}

func azureBG(s string) string {
	// azure bg, black fg
	return "\033[48;5;6m\033[38;5;0m" + s + "\033[0m"
}

// when closing print a newline
func (r *readCloserWrapper) Close() error {
	return r.rac.Close()
}<|MERGE_RESOLUTION|>--- conflicted
+++ resolved
@@ -69,7 +69,6 @@
 			prefix := icon + "[READ-UNKNOWN]"
 			if isIndex {
 				prefix = icon + azureBG("[READ-INDEX]")
-<<<<<<< HEAD
 				// get the index name, which is the part before the .index suffix, after the last .
 				indexName := strings.TrimSuffix(r.name, ".index")
 				// split the index name by . and get the last part
@@ -82,10 +81,6 @@
 			}
 			// if has suffix .car, then it's a car file
 			if strings.HasSuffix(r.name, ".car") || r.isSplitCar {
-=======
-			} else if isCar {
-
->>>>>>> 69c6bf9d
 				if r.isSplitCar {
 					prefix = icon + azureBG("[READ-SPLIT-CAR]")
 				} else {
