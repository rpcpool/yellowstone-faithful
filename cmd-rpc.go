package main

import (
	"context"
	"fmt"
	"io/fs"
	"log"
	"os"
	"path/filepath"
	"runtime"
	"sort"
	"sync"
	"sync/atomic"
	"time"

	"github.com/allegro/bigcache/v3"
	"github.com/fsnotify/fsnotify"
	"github.com/grafana/pyroscope-go"
	hugecache "github.com/rpcpool/yellowstone-faithful/huge-cache"
	"github.com/rpcpool/yellowstone-faithful/metrics"
	splitcarfetcher "github.com/rpcpool/yellowstone-faithful/split-car-fetcher"
	"github.com/ryanuber/go-glob"
	"github.com/urfave/cli/v2"
	"github.com/ybbus/jsonrpc/v3"
	"golang.org/x/sync/errgroup"
	"k8s.io/klog/v2"
)

func newCmd_rpc() *cli.Command {
	var listenOn string
	var gsfaOnlySignatures bool
	var includePatterns cli.StringSlice
	var excludePatterns cli.StringSlice
	var watch bool
	var pathForProxyForUnknownRpcMethods string
	var epochSearchConcurrency int
	var epochLoadConcurrency int
	var maxCacheSizeMB int
	var grpcListenOn string
	var lotusAPIAddress string
	var pyroscopeServerAddress string
	var useMmapForLocalCars bool
	var useMmapForLocalIndexes bool
<<<<<<< HEAD
	defaultGrpcServerConfig := DefaultGrpcServerConfig()
=======
	var useMmapForSigExistsIndex bool
>>>>>>> 3de32087
	return &cli.Command{
		Name:        "rpc",
		Usage:       "Start a Solana JSON RPC server.",
		Description: "Provide multiple epoch config files, and start a Solana JSON RPC that exposes getTransaction, getBlock, and (optionally) getSignaturesForAddress",
		ArgsUsage:   "<one or more config files or directories containing config files (nested is fine)>",
		Before: func(c *cli.Context) error {
			return nil
		},
		Flags: append(lassieFetchFlags,
			&cli.StringFlag{
				Name:        "listen",
				Usage:       "Listen address",
				Value:       "", // If empty, JSON RPC server is not started
				Destination: &listenOn,
			},
			&cli.StringFlag{
				Name:        "grpc-listen",
				Usage:       "Listen address for gRPC",
				Value:       "", // If empty, gRPC server is not started
				Destination: &grpcListenOn,
			},
			&cli.BoolFlag{
				Name:        "gsfa-only-signatures",
				Usage:       "gSFA: only return signatures",
				Value:       false,
				Destination: &gsfaOnlySignatures,
			},
			&cli.StringSliceFlag{
				Name:        "include",
				Usage:       "Include files or dirs matching the given glob patterns",
				Value:       cli.NewStringSlice(),
				Destination: &includePatterns,
			},
			&cli.StringSliceFlag{
				Name:        "exclude",
				Usage:       "Exclude files or dirs matching the given glob patterns",
				Value:       cli.NewStringSlice(".git"),
				Destination: &excludePatterns,
			},
			&cli.BoolFlag{
				Name:        "watch",
				Usage:       "Watch the config files and directories for changes, and live-(re)load them",
				Value:       false,
				Destination: &watch,
			},
			&cli.StringFlag{
				Name:        "proxy",
				Usage:       "Path to a config file that will be used to proxy unknown RPC methods",
				Value:       "",
				Destination: &pathForProxyForUnknownRpcMethods,
			},
			&cli.IntFlag{
				Name:        "epoch-search-concurrency",
				Usage:       "How many epochs to search in parallel when searching for a signature",
				Value:       runtime.NumCPU(),
				Destination: &epochSearchConcurrency,
			},
			&cli.IntFlag{
				Name:        "epoch-load-concurrency",
				Usage:       "How many epochs to load in parallel when starting the RPC server",
				Value:       runtime.NumCPU(),
				Destination: &epochLoadConcurrency,
			},
			&cli.IntFlag{
				Name:        "max-cache",
				Usage:       "Maximum size of the cache in MB",
				Value:       128,
				Destination: &maxCacheSizeMB,
			},
			&cli.StringFlag{
				Name:        "filecoin-api-address",
				Usage:       "Address of the filecoin API to find provider info",
				Value:       defaultLotusAPIAddress,
				Destination: &lotusAPIAddress,
			},
			&cli.StringFlag{
				Name:        "pyroscope-server-address",
				Usage:       "Address of the Pyroscope server for profiling",
				Value:       "", // If empty, profiling is not enabled
				Destination: &pyroscopeServerAddress,
				EnvVars:     []string{"PYROSCOPE_SERVER_ADDRESS"},
			},
			&cli.BoolFlag{
				Name:        "use-mmap-for-local-cars",
				Usage:       "Use mmap for local CAR files (instead of os.Open)",
				Value:       false,
				Destination: &useMmapForLocalCars,
			},
			&cli.BoolFlag{
				Name:        "use-mmap-for-local-indexes",
				Usage:       "Use mmap for local index files (instead of os.Open)",
				Value:       false,
				Destination: &useMmapForLocalIndexes,
			},
<<<<<<< HEAD
			// grpc server flags:
			&cli.IntFlag{
				Name:        "grpc-max-recv-msg-size",
				Usage:       "gRPC server maximum receive message size in bytes",
				Value:       defaultGrpcServerConfig.MaxRecvMsgSize,
				Destination: &defaultGrpcServerConfig.MaxRecvMsgSize,
			},
			&cli.IntFlag{
				Name:        "grpc-max-send-msg-size",
				Usage:       "gRPC server maximum send message size in bytes",
				Value:       defaultGrpcServerConfig.MaxSendMsgSize,
				Destination: &defaultGrpcServerConfig.MaxSendMsgSize,
			},
			&cli.IntFlag{
				Name:        "grpc-max-concurrent-streams",
				Usage:       "gRPC server maximum concurrent streams",
				Value:       defaultGrpcServerConfig.MaxConcurrentStreams,
				Destination: &defaultGrpcServerConfig.MaxConcurrentStreams,
			},
			// keepalive flags:
			&cli.DurationFlag{
				Name:        "grpc-keepalive-max-connection-idle",
				Usage:       "gRPC server keepalive max connection idle duration",
				Value:       defaultGrpcServerConfig.KeepAlive.MaxConnectionIdle,
				Destination: &defaultGrpcServerConfig.KeepAlive.MaxConnectionIdle,
			},
			&cli.DurationFlag{
				Name:        "grpc-keepalive-time",
				Usage:       "gRPC server keepalive time duration",
				Value:       defaultGrpcServerConfig.KeepAlive.Time,
				Destination: &defaultGrpcServerConfig.KeepAlive.Time,
			},
			&cli.DurationFlag{
				Name:        "grpc-keepalive-timeout",
				Usage:       "gRPC server keepalive timeout duration",
				Value:       defaultGrpcServerConfig.KeepAlive.Timeout,
				Destination: &defaultGrpcServerConfig.KeepAlive.Timeout,
			},
			&cli.DurationFlag{
				Name:        "grpc-keepalive-min-time",
				Usage:       "gRPC server keepalive minimum time duration",
				Value:       defaultGrpcServerConfig.KeepAlive.MinTime,
				Destination: &defaultGrpcServerConfig.KeepAlive.MinTime,
			},
			&cli.BoolFlag{
				Name:        "grpc-keepalive-permit-without-stream",
				Usage:       "gRPC server keepalive permit without stream",
				Value:       defaultGrpcServerConfig.KeepAlive.PermitWithoutStream,
				Destination: &defaultGrpcServerConfig.KeepAlive.PermitWithoutStream,
=======
			&cli.BoolFlag{
				Name:        "use-mmap-for-sig-exists-index",
				Usage:       "Use mmap for the sig-exists index file (instead of os.Open)",
				Value:       false,
				Destination: &useMmapForSigExistsIndex,
>>>>>>> 3de32087
			},
		),
		Action: func(c *cli.Context) error {
			if listenOn == "" && grpcListenOn == "" {
				return cli.Exit("either --listen or --grpc-listen must be provided (or both)", 1)
			}
			src := c.Args().Slice()
			configFiles, err := GetListOfConfigFiles(
				src,
				includePatterns.Value(),
				excludePatterns.Value(),
			)
			if err != nil {
				return cli.Exit(err.Error(), 1)
			}
			klog.Infof("Found %d config files:", len(configFiles))
			for _, configFile := range configFiles {
				klog.V(3).Infof("  - %s", configFile)
			}

			conf := bigcache.DefaultConfig(5 * time.Minute)
			conf.HardMaxCacheSize = maxCacheSizeMB
			allCache, err := hugecache.NewWithConfig(c.Context, conf)
			if err != nil {
				return fmt.Errorf("failed to create cache: %w", err)
			}
			// Only start the profiler if the server address is provided.
			if pyroscopeServerAddress != "" {
				log.Printf("Pyroscope profiling is ENABLED. Connecting to pyroscope server at %s\n", pyroscopeServerAddress)

				// Set up runtime mutex and block profiling to get more detailed insights.
				runtime.SetMutexProfileFraction(5)
				runtime.SetBlockProfileRate(5)

				// Get the hostname to use as a tag.
				hostname, err := os.Hostname()
				if err != nil {
					log.Fatalf("could not get hostname: %v", err)
				}

				// Start the profiler. This is a non-blocking call.
				// The profiler will run in the background and send data to the Pyroscope server.
				_, err = pyroscope.Start(pyroscope.Config{
					ApplicationName: "yellowstone-faithful",
					ServerAddress:   pyroscopeServerAddress,
					Logger:          nil, // disable logging.
					Tags: map[string]string{
						"hostname": hostname,
						"service":  "yellowstone-faithful/rpc",
					},
					ProfileTypes: []pyroscope.ProfileType{
						pyroscope.ProfileCPU,
						pyroscope.ProfileAllocObjects,
						pyroscope.ProfileAllocSpace,
						pyroscope.ProfileInuseObjects,
						pyroscope.ProfileInuseSpace,
						pyroscope.ProfileGoroutines,
						pyroscope.ProfileMutexCount,
						pyroscope.ProfileMutexDuration,
						pyroscope.ProfileBlockCount,
						pyroscope.ProfileBlockDuration,
					},
				})
				if err != nil {
					// This is a non-fatal error, so we can just log it and continue.
					log.Printf("failed to start pyroscope: %v", err)
				}
			} else {
				log.Println("Pyroscope profiling is DISABLED. Set PYROSCOPE_SERVER_ADDRESS or --pyroscope-server-address to enable it.")
			}

			// Load configs:
			configs := make(ConfigSlice, 0)
			for _, configFile := range configFiles {
				config, err := LoadConfig(configFile)
				if err != nil {
					return cli.Exit(fmt.Sprintf("failed to load config file %q: %s", configFile, err.Error()), 1)
				}
				configs = append(configs, config)
			}
			// Validate configs:
			if err := configs.Validate(); err != nil {
				return cli.Exit(fmt.Sprintf("error validating configs: %s", err.Error()), 1)
			}
			configs.SortByEpoch()
			klog.Infof("Loaded %d epoch configs", len(configs))
			klog.Info("Initializing epochs async...")

			cl := jsonrpc.NewClient(lotusAPIAddress)
			minerInfo := splitcarfetcher.NewMinerInfo(
				cl,
				24*time.Hour,
				5*time.Second,
			)

			multi := NewMultiEpoch(&Options{
				GsfaOnlySignatures:     gsfaOnlySignatures,
				EpochSearchConcurrency: epochSearchConcurrency,
			})
			defer func() {
				if err := multi.Close(); err != nil {
					klog.Errorf("error closing multi-epoch: %s", err.Error())
				}
			}()

			startedInitiatingEpochsAt := time.Now()
			go func() {
				// Sort epochs by epoch number:
				sort.Slice(configs, func(i, j int) bool {
					return *configs[i].Epoch < *configs[j].Epoch
				})

				numFailed := new(atomic.Int32)
				numSucceeded := new(atomic.Int32)

				wg := new(errgroup.Group)
				wg.SetLimit(epochLoadConcurrency)
				for confIndex := range configs {
					config := configs[confIndex]
					wg.Go(func() error {
						epochNum := *config.Epoch
						err := func() error {
							epoch, err := NewEpochFromConfig(
								config,
								c,
								allCache,
								minerInfo,
								useMmapForLocalCars,
								useMmapForLocalIndexes,
								useMmapForSigExistsIndex,
							)
							if err != nil {
								return fmt.Errorf("failed to create epoch from config %q: %s", config.ConfigFilepath(), err.Error())
							}
							if err := multi.AddEpoch(epoch.Epoch(), epoch); err != nil {
								return fmt.Errorf("failed to add epoch %d: %s", epoch.Epoch(), err.Error())
							}
							return nil
						}()
						if err != nil {
							metrics.EpochsAvailable.WithLabelValues(fmt.Sprintf("%d", epochNum)).Set(0)
							klog.Error(err)
							numFailed.Add(1)
							// NOTE: DO NOT return the error here, as we want to continue loading other epochs
							return nil
						}
						metrics.EpochsAvailable.WithLabelValues(fmt.Sprintf("%d", epochNum)).Set(1)
						numSucceeded.Add(1)
						return nil
					})
				}
				if err := wg.Wait(); err != nil {
					klog.Errorf("fatal error initializing epochs: %s", err.Error())
				}
				tookInitializingEpochs := time.Since(startedInitiatingEpochsAt)
				klog.Infof("Initialized %d/%d epochs in %s", numSucceeded.Load(), len(configs), tookInitializingEpochs)
			}()

			if watch {
				dirs, err := GetListOfDirectories(
					src,
					includePatterns.Value(),
					excludePatterns.Value(),
				)
				if err != nil {
					return cli.Exit(err.Error(), 1)
				}
				klog.Infof("Found %d directories; will start watching them for changes ...", len(dirs))
				for _, dir := range dirs {
					klog.V(3).Infof("  - %s", dir)
				}

				ctx, cancel := context.WithCancel(c.Context)
				defer cancel()

				err = onFileChanged(
					ctx,
					epochLoadConcurrency,
					dirs,
					func(event fsnotify.Event) {
						if !isJSONFile(event.Name) && !isYAMLFile(event.Name) {
							klog.V(3).Infof("File %q is not a JSON or YAML file; do nothing", event.Name)
							return
						}
						klog.V(3).Infof("File event: name=%q, op=%q", event.Name, event.Op)

						if event.Op != fsnotify.Remove && multi.HasEpochWithSameHashAsFile(event.Name) {
							klog.V(3).Infof("Epoch with same hash as file %q is already loaded; do nothing", event.Name)
							return
						}

						switch event.Op {
						case fsnotify.Write:
							{
								startedAt := time.Now()
								klog.V(3).Infof("File %q was modified; processing...", event.Name)
								// find the config file, load it, and update the epoch (replace)
								config, err := LoadConfig(event.Name)
								if err != nil {
									klog.Errorf("error loading config file %q: %s", event.Name, err.Error())
									return
								}
								epoch, err := NewEpochFromConfig(
									config,
									c,
									allCache,
									minerInfo,
									useMmapForLocalCars,
									useMmapForLocalIndexes,
									useMmapForSigExistsIndex,
								)
								if err != nil {
									klog.Errorf("error creating epoch from config file %q: %s", event.Name, err.Error())
									return
								}
								err = multi.ReplaceOrAddEpoch(epoch.Epoch(), epoch)
								if err != nil {
									klog.Errorf("error replacing epoch %d: %s", epoch.Epoch(), err.Error())
									return
								}
								klog.V(2).Infof("Epoch %d added/replaced in %s", epoch.Epoch(), time.Since(startedAt))
								metrics.EpochsAvailable.WithLabelValues(fmt.Sprintf("%d", epoch.Epoch())).Set(1)
							}
						case fsnotify.Create:
							{
								startedAt := time.Now()
								klog.V(3).Infof("File %q was created; processing...", event.Name)
								// find the config file, load it, and add it to the multi-epoch (if not already added)
								config, err := LoadConfig(event.Name)
								if err != nil {
									klog.Errorf("error loading config file %q: %s", event.Name, err.Error())
									return
								}
								epoch, err := NewEpochFromConfig(
									config,
									c,
									allCache,
									minerInfo,
									useMmapForLocalCars,
									useMmapForLocalIndexes,
									useMmapForSigExistsIndex,
								)
								if err != nil {
									klog.Errorf("error creating epoch from config file %q: %s", event.Name, err.Error())
									return
								}
								err = multi.AddEpoch(epoch.Epoch(), epoch)
								if err != nil {
									klog.Errorf("error adding epoch %d: %s", epoch.Epoch(), err.Error())
									return
								}
								klog.V(2).Infof("Epoch %d added in %s", epoch.Epoch(), time.Since(startedAt))
								metrics.EpochsAvailable.WithLabelValues(fmt.Sprintf("%d", epoch.Epoch())).Set(1)
							}
						case fsnotify.Remove:
							{
								startedAt := time.Now()
								klog.V(3).Infof("File %q was removed; processing...", event.Name)
								// find the epoch that corresponds to this file, and remove it (if any)
								epNumber, err := multi.RemoveEpochByConfigFilepath(event.Name)
								if err != nil {
									klog.Errorf("error removing epoch for config file %q: %s", event.Name, err.Error())
								}
								klog.V(2).Infof("Epoch %d removed in %s", epNumber, time.Since(startedAt))
								metrics.EpochsAvailable.WithLabelValues(fmt.Sprintf("%d", epNumber)).Set(0)
							}
						case fsnotify.Rename:
							klog.V(3).Infof("File %q was renamed; do nothing", event.Name)
						case fsnotify.Chmod:
							klog.V(3).Infof("File %q had its permissions changed; do nothing", event.Name)
						default:
							klog.V(3).Infof("File %q had an unknown event %q; do nothing", event.Name, event.Op)
						}
					})
				if err != nil {
					return cli.Exit(err.Error(), 1)
				}
			}

			var listenerConfig *ListenerConfig
			if pathForProxyForUnknownRpcMethods != "" {
				proxyConfig, err := LoadProxyConfig(pathForProxyForUnknownRpcMethods)
				if err != nil {
					return cli.Exit(fmt.Sprintf("failed to load proxy config file %q: %s", pathForProxyForUnknownRpcMethods, err.Error()), 1)
				}
				listenerConfig = &ListenerConfig{
					ProxyConfig: proxyConfig,
				}
			}
			allListeners := new(errgroup.Group)

			if grpcListenOn != "" {
				allListeners.Go(func() error {
					defaultGrpcServerConfig.ListenOn = grpcListenOn
					err := multi.ListenAndServeGRPC(c.Context, defaultGrpcServerConfig)
					if err != nil {
						return fmt.Errorf("failed to start gRPC server: %w", err)
					}
					return nil
				})
			}
			if listenOn != "" {
				allListeners.Go(func() error {
					err := multi.ListenAndServe(c.Context, listenOn, listenerConfig)
					if err != nil {
						return fmt.Errorf("failed to start JSON RPC server: %w", err)
					}
					return nil
				})
			}

			return allListeners.Wait()
		},
	}
}

// create a map that tracks files that are already being processed because of an event:
// this is to avoid processing the same file multiple times
// (e.g. if a file is create and then modified, we don't want to process it twice)
type fileProcessingTracker struct {
	mu sync.Mutex
	m  map[string]struct{}
}

func newFileProcessingTracker() *fileProcessingTracker {
	return &fileProcessingTracker{
		m: make(map[string]struct{}),
	}
}

func (f *fileProcessingTracker) isBeingProcessedOrAdd(filename string) bool {
	f.mu.Lock()
	defer f.mu.Unlock()
	_, ok := f.m[filename]
	if !ok {
		f.m[filename] = struct{}{}
	}
	// if ok is true, then the file is already being processed
	return ok
}

func (f *fileProcessingTracker) removeFromList(filename string) {
	f.mu.Lock()
	defer f.mu.Unlock()
	delete(f.m, filename)
}

// - get the list of provided arguments, and distinguish between files and directories
// - load all the config files, etc.
// - start a goroutine that monitors the config files for changes
// - when a config file changes, reload it and update the epoch
// - start a goroutine that monitors the directories and subdirectories for changes (new files, deleted files, etc.)
// - is only watching directories sufficient? or do we need to watch files too?
func onFileChanged(
	ctx context.Context,
	epochLoadConcurrency int,
	dirs []string,
	callback func(fsnotify.Event),
) error {
	// monitor a directory for file changes
	watcher, err := fsnotify.NewWatcher()
	if err != nil {
		return fmt.Errorf("failed to create watcher: %w", err)
	}

	// start watching the directories
	for _, path := range dirs {
		err = watcher.Add(path)
		if err != nil {
			return fmt.Errorf("failed to add path %q to watcher: %w", path, err)
		}
	}

	// start a goroutine to handle events
	go func() {
		defer watcher.Close()
		tracker := newFileProcessingTracker()
		wg := new(errgroup.Group)
		wg.SetLimit(epochLoadConcurrency)
		defer wg.Wait()
		for {
			select {
			case <-ctx.Done():
				return
			case event, ok := <-watcher.Events:
				if !ok {
					return
				}
				wg.Go(func() error {
					if tracker.isBeingProcessedOrAdd(event.Name) {
						klog.V(3).Infof("File %q is already being processed; do nothing", event.Name)
						return nil
					}
					defer tracker.removeFromList(event.Name)
					callback(event)
					return nil
				})
			case err, ok := <-watcher.Errors:
				if !ok {
					return
				}
				klog.Errorf("error watching files: %v", err)
			}
		}
	}()

	return nil
}

// GetListOfDirectories returns a list of all the directories in the given directories and subdirectories
// that match one of the given patterns.
// The directories are first matched against the include patterns, and then against the exclude patterns.
// If no include patterns are provided, then all directories are included.
// If no exclude patterns are provided, then no directories are excluded.
// The `.git` directory is always excluded.
func GetListOfDirectories(src []string, includePatterns []string, excludePatterns []string) ([]string, error) {
	var allDirs []string

	for _, srcItem := range src {
		isDir, err := isDirectory(srcItem)
		if err != nil {
			return nil, err
		}
		if isDir {
			dirs, err := getDeepDirectories(srcItem, includePatterns, excludePatterns)
			if err != nil {
				return nil, err
			}
			allDirs = append(allDirs, dirs...)
		} else {
			if matchesWithIncludeExcludePatterns(srcItem, includePatterns, excludePatterns) {
				allDirs = append(allDirs, srcItem)
			}
		}
	}

	deduped := deduplicate(allDirs)
	return deduped, nil
}

func matchesWithIncludeExcludePatterns(item string, includePatterns []string, excludePatterns []string) bool {
	if len(includePatterns) == 0 && len(excludePatterns) == 0 {
		return true
	}
	if len(includePatterns) > 0 {
		_, ok := hasMatch(item, includePatterns)
		if !ok {
			return false
		}
	}
	if len(excludePatterns) > 0 {
		_, ok := hasMatch(item, excludePatterns)
		if ok {
			return false
		}
	}
	return true
}

func getDeepDirectories(dir string, includePatterns []string, excludePatterns []string) ([]string, error) {
	ok, err := exists(dir)
	if err != nil {
		return nil, fmt.Errorf("error checking if path %q exists: %w", dir, err)
	}
	if !ok {
		return nil, fmt.Errorf("path %q does not exist", dir)
	}

	isDir, err := isDirectory(dir)
	if err != nil {
		return nil, fmt.Errorf("error checking if path %q is a directory: %w", dir, err)
	}
	if !isDir {
		return nil, fmt.Errorf("path %q is not a directory", dir)
	}

	dirs, err := walkDirectoryMatchingSubdirectories(dir, includePatterns, excludePatterns)
	if err != nil {
		return nil, fmt.Errorf("error walking directory %q: %w", dir, err)
	}

	return dirs, nil
}

// GetListOfConfigFiles returns a list of all the config files in the given directories and subdirectories
// that match one of the given patterns.
// The files are first matched against the file extension patterns, then against the include patterns,
// and finally against the exclude patterns.
func GetListOfConfigFiles(src []string, includePatterns []string, excludePatterns []string) ([]string, error) {
	fileExtensionPatterns := []string{"*.yaml", "*.yml", "*.json"}

	var allFiles []string

	for _, srcItem := range src {
		isDir, err := isDirectory(srcItem)
		if err != nil {
			return nil, err
		}
		if isDir {
			files, err := getDeepFilesFromDirectory(srcItem, func(entry string) bool {
				return itemMatchesAnyPattern(entry, fileExtensionPatterns...) && matchesWithIncludeExcludePatterns(entry, includePatterns, excludePatterns)
			})
			if err != nil {
				return nil, err
			}
			allFiles = append(allFiles, files...)
		} else {
			if itemMatchesAnyPattern(srcItem, fileExtensionPatterns...) && matchesWithIncludeExcludePatterns(srcItem, includePatterns, excludePatterns) {
				allFiles = append(allFiles, srcItem)
			}
		}
	}

	return deduplicate(allFiles), nil
}

// getDeepFilesFromDirectory returns a list of all the files in the given directory and its subdirectories
// that match one of the given patterns.
func getDeepFilesFromDirectory(dir string, filter func(string) bool) ([]string, error) {
	ok, err := exists(dir)
	if err != nil {
		return nil, fmt.Errorf("error checking if path %q exists: %w", dir, err)
	}
	if !ok {
		return nil, fmt.Errorf("path %q does not exist", dir)
	}

	isDir, err := isDirectory(dir)
	if err != nil {
		return nil, fmt.Errorf("error checking if path %q is a directory: %w", dir, err)
	}
	if !isDir {
		return nil, fmt.Errorf("path %q is not a directory", dir)
	}

	files, err := walkDirectoryMatchingFiles(dir, filter)
	if err != nil {
		return nil, fmt.Errorf("error walking directory %q: %w", dir, err)
	}

	return files, nil
}

// wallk a given directory and return a list of all the files that match the given patterns
func walkDirectoryMatchingFiles(dir string, filter func(string) bool) ([]string, error) {
	var matching []string

	err := fs.WalkDir(os.DirFS(dir), ".", func(path string, d fs.DirEntry, err error) error {
		if err != nil {
			klog.Errorf("error walking path %q: %v", path, err)
			return err
		}
		if d.IsDir() {
			return nil
		}
		path, err = filepath.Abs(filepath.Join(dir, path))
		if err != nil {
			return err
		}
		matches := filter(path)
		if matches {
			matching = append(matching, path)
		}
		return nil
	})
	if err != nil {
		return nil, fmt.Errorf("error walking directory %q: %w", dir, err)
	}

	return matching, nil
}

func walkDirectoryMatchingSubdirectories(dir string, includePatterns []string, excludePatterns []string) ([]string, error) {
	var matching []string

	err := fs.WalkDir(os.DirFS(dir), ".", func(path string, d fs.DirEntry, err error) error {
		if err != nil {
			klog.Errorf("error walking path %q: %v", path, err)
			return err
		}
		if !d.IsDir() {
			return nil
		}
		path, err = filepath.Abs(filepath.Join(dir, path))
		if err != nil {
			return err
		}
		{
			// if matches `.git` then exclude it
			if d.IsDir() && (d.Name() == ".git") {
				return filepath.SkipDir
			}
		}
		matches := matchesWithIncludeExcludePatterns(path, includePatterns, excludePatterns)
		if matches {
			matching = append(matching, path)
		}
		return nil
	})
	if err != nil {
		return nil, fmt.Errorf("error walking directory %q: %w", dir, err)
	}

	return matching, nil
}

func selectMatching(items []string, patterns ...string) []string {
	var matching []string
	for _, item := range items {
		matches := itemMatchesAnyPattern(item, patterns...)
		if matches {
			matching = append(matching, item)
		}
	}
	return matching
}

func selectNotMatching(items []string, patterns ...string) []string {
	var matching []string
	for _, item := range items {
		matches := itemMatchesAnyPattern(item, patterns...)
		if !matches {
			matching = append(matching, item)
		}
	}
	return matching
}

func itemMatchesAnyPattern(item string, patterns ...string) bool {
	_, ok := hasMatch(item, patterns)
	return ok
}

// hasMatch finds the matching pattern (glob) to which the provided item matches.
func hasMatch(item string, patterns []string) (string, bool) {
	if item == "" {
		return "", false
	}

	// sort the patterns in increasing length order:
	sort.Strings(patterns)

	// first, try to find a precise match:
	for _, pattern := range patterns {
		if pattern == item {
			return pattern, true
		}
	}
	// ... then look for a glob match:
	for _, pattern := range patterns {
		if isMatch := glob.Glob(pattern, item); isMatch {
			return pattern, true
		}
	}
	return "", false
}

func deduplicate(items []string) []string {
	seen := make(map[string]struct{})
	var deduped []string
	for _, item := range items {
		if _, ok := seen[item]; !ok {
			seen[item] = struct{}{}
			deduped = append(deduped, item)
		}
	}
	return deduped
}<|MERGE_RESOLUTION|>--- conflicted
+++ resolved
@@ -41,11 +41,8 @@
 	var pyroscopeServerAddress string
 	var useMmapForLocalCars bool
 	var useMmapForLocalIndexes bool
-<<<<<<< HEAD
 	defaultGrpcServerConfig := DefaultGrpcServerConfig()
-=======
 	var useMmapForSigExistsIndex bool
->>>>>>> 3de32087
 	return &cli.Command{
 		Name:        "rpc",
 		Usage:       "Start a Solana JSON RPC server.",
@@ -140,7 +137,6 @@
 				Value:       false,
 				Destination: &useMmapForLocalIndexes,
 			},
-<<<<<<< HEAD
 			// grpc server flags:
 			&cli.IntFlag{
 				Name:        "grpc-max-recv-msg-size",
@@ -190,13 +186,12 @@
 				Usage:       "gRPC server keepalive permit without stream",
 				Value:       defaultGrpcServerConfig.KeepAlive.PermitWithoutStream,
 				Destination: &defaultGrpcServerConfig.KeepAlive.PermitWithoutStream,
-=======
+      },
 			&cli.BoolFlag{
 				Name:        "use-mmap-for-sig-exists-index",
 				Usage:       "Use mmap for the sig-exists index file (instead of os.Open)",
 				Value:       false,
 				Destination: &useMmapForSigExistsIndex,
->>>>>>> 3de32087
 			},
 		),
 		Action: func(c *cli.Context) error {
